# Copyright 2022-2024 The Ramble Authors
#
# Licensed under the Apache License, Version 2.0 <LICENSE-APACHE or
# https://www.apache.org/licenses/LICENSE-2.0> or the MIT license
# <LICENSE-MIT or https://opensource.org/licenses/MIT>, at your
# option. This file may not be copied, modified, or distributed
# except according to those terms.

import os
import sys
import tempfile

import llnl.util.tty as tty
import llnl.util.tty.color as color
from llnl.util.tty.colify import colify, colified

import spack.util.string as string
from spack.util.editor import editor
import spack.util.environment

import ramble.cmd
import ramble.cmd.common.arguments
import ramble.cmd.common.arguments as arguments

import ramble.config
import ramble.workspace
import ramble.workspace.shell
import ramble.experiment_set
import ramble.context
import ramble.pipeline
import ramble.filters
import ramble.experimental.uploader
import ramble.software_environments
import ramble.util.colors as rucolor
from ramble.util.logger import logger


description = "manage experiment workspaces"
section = "workspaces"
level = "short"

subcommands = [
    "activate",
    "archive",
    "deactivate",
    "create",
    "concretize",
    "setup",
    "analyze",
    "push-to-cache",
    "info",
    "edit",
    "mirror",
    ["list", "ls"],
    ["remove", "rm"],
]


def workspace_activate_setup_parser(subparser):
    """Set the current workspace"""
    shells = subparser.add_mutually_exclusive_group()
    shells.add_argument(
        "--sh",
        action="store_const",
        dest="shell",
        const="sh",
        help="print sh commands to activate the workspace",
    )
    shells.add_argument(
        "--csh",
        action="store_const",
        dest="shell",
        const="csh",
        help="print csh commands to activate the workspace",
    )
    shells.add_argument(
        "--fish",
        action="store_const",
        dest="shell",
        const="fish",
        help="print fish commands to activate the workspace",
    )
    shells.add_argument(
        "--bat",
        action="store_const",
        dest="shell",
        const="bat",
        help="print bat commands to activate the environment",
    )

    subparser.add_argument(
        "-p",
        "--prompt",
        action="store_true",
        default=False,
        help="decorate the command line prompt when activating",
    )

    ws_options = subparser.add_mutually_exclusive_group()
    ws_options.add_argument(
        "--temp",
        action="store_true",
        default=False,
        help="create and activate a workspace in a temporary directory",
    )
    ws_options.add_argument(
        "-d", "--dir", default=None, help="activate the workspace in this directory"
    )
    ws_options.add_argument(
        metavar="workspace",
        dest="activate_workspace",
        nargs="?",
        default=None,
        help="name of workspace to activate",
    )


def create_temp_workspace_directory():
    """
    Returns the path of a temporary directory in which to
    create a workspace
    """
    return tempfile.mkdtemp(prefix="ramble-")


def workspace_activate(args):
    if not args.activate_workspace and not args.dir and not args.temp:
        logger.die("ramble workspace activate requires a workspace name, directory, or --temp")

    if not args.shell:
        ramble.cmd.common.shell_init_instructions(
            "ramble workspace activate", "    eval `ramble workspace activate {sh_arg} [...]`"
        )
        return 1

    workspace_name_or_dir = args.activate_workspace or args.dir

    # Temporary workspace
    if args.temp:
        workspace = create_temp_workspace_directory()
        workspace_path = os.path.abspath(workspace)
        short_name = os.path.basename(workspace_path)
        ramble.workspace.Workspace(workspace).write()

    # Named workspace
    elif ramble.workspace.exists(workspace_name_or_dir) and not args.dir:
        workspace_path = ramble.workspace.root(workspace_name_or_dir)
        short_name = workspace_name_or_dir

    # Workspace directory
    elif ramble.workspace.is_workspace_dir(workspace_name_or_dir):
        workspace_path = os.path.abspath(workspace_name_or_dir)
        short_name = os.path.basename(workspace_path)

    else:
        logger.die(f"No such workspace: '{workspace_name_or_dir}'")

    workspace_prompt = "[%s]" % short_name

    # We only support one active workspace at a time, so deactivate the current one.
    if ramble.workspace.active_workspace() is None:
        cmds = ""
        env_mods = spack.util.environment.EnvironmentModifications()
    else:
        cmds = ramble.workspace.shell.deactivate_header(shell=args.shell)
        env_mods = ramble.workspace.shell.deactivate()

    # Activate new workspace
    active_workspace = ramble.workspace.Workspace(workspace_path)
    cmds += ramble.workspace.shell.activate_header(
        ws=active_workspace, shell=args.shell, prompt=workspace_prompt if args.prompt else None
    )
    env_mods.extend(ramble.workspace.shell.activate(ws=active_workspace))
    cmds += env_mods.shell_modifications(args.shell)
    sys.stdout.write(cmds)


def workspace_deactivate_setup_parser(subparser):
    """deactivate any active workspace in the shell"""
    shells = subparser.add_mutually_exclusive_group()
    shells.add_argument(
        "--sh",
        action="store_const",
        dest="shell",
        const="sh",
        help="print sh commands to deactivate the workspace",
    )
    shells.add_argument(
        "--csh",
        action="store_const",
        dest="shell",
        const="csh",
        help="print csh commands to deactivate the workspace",
    )
    shells.add_argument(
        "--fish",
        action="store_const",
        dest="shell",
        const="fish",
        help="print fish commands to activate the workspace",
    )
    shells.add_argument(
        "--bat",
        action="store_const",
        dest="shell",
        const="bat",
        help="print bat commands to activate the environment",
    )


def workspace_deactivate(args):
    if not args.shell:
        ramble.cmd.common.shell_init_instructions(
            "ramble workspace deactivate",
            "    eval `ramble workspace deactivate {sh_arg}`",
        )
        return 1

    # Error out when -w, -W, -D flags are given, cause they are ambiguous.
    if args.workspace or args.no_workspace or args.workspace_dir:
        logger.die(
            "Calling ramble workspace deactivate with --workspace,"
            " --workspace-dir, and --no-workspace "
            "is ambiguous"
        )

    if ramble.workspace.active_workspace() is None:
        if ramble.workspace.ramble_workspace_var not in os.environ:
            logger.die("No workspace is currently active.")

    cmds = ramble.workspace.shell.deactivate_header(args.shell)
    env_mods = ramble.workspace.shell.deactivate()
    cmds += env_mods.shell_modifications(args.shell)
    sys.stdout.write(cmds)


def workspace_create_setup_parser(subparser):
    """create a new workspace"""
    subparser.add_argument(
        "create_workspace", metavar="wrkspc", help="name of workspace to create"
    )
    subparser.add_argument("-c", "--config", help="configuration file to create workspace with")
    subparser.add_argument(
        "-t", "--template_execute", help="execution template file to use when creating workspace"
    )
    subparser.add_argument(
        "-d", "--dir", action="store_true", help="create a workspace in a specific directory"
    )
    subparser.add_argument(
        "--software-dir",
        metavar="dir",
        help="external directory to link as software directory in workspace",
    )
    subparser.add_argument(
        "--inputs-dir",
        metavar="dir",
        help="external directory to link as inputs directory in workspace",
    )
    subparser.add_argument(
        "-a",
        "--activate",
        action="store_true",
        help="activate the created workspace, if specified. Default is false",
    )


def workspace_create(args):
    _workspace_create(
        args.create_workspace,
        args.dir,
        args.config,
        args.template_execute,
        software_dir=args.software_dir,
        inputs_dir=args.inputs_dir,
        activate=args.activate,
    )


def _workspace_create(
    name_or_path,
    dir=False,
    config=None,
    template_execute=None,
    software_dir=None,
    inputs_dir=None,
    activate=False,
):
    """Create a new workspace

    Arguments:
        name_or_path (str): name of the workspace to create, or path
                            to it
        dir (bool): if True, create a workspace in a directory instead
            of a named workspace
        config (str): path to a configuration file that should
                      generate the workspace
        template_execute (str): Path to a template execute script to
                                create the workspace with
        software_dir (str): Path to software dir that should be linked
                            instead of creating a new directory.
        inputs_dir (str): Path to inputs dir that should be linked
                          instead of creating a new directory.
        activate (bool): if True, activate the created workspace. Default is False.
    """

    # Sanity check file paths, to avoid half-creating an incomplete workspace
    for filepath in [config, template_execute]:
        if filepath and not os.path.isfile(filepath):
            logger.die(f"{filepath} file path invalid")

    read_default_template = True

    # Disallow generation of default template when both a config and a template
    # are specified
    if config and template_execute:
        read_default_template = False

    if dir:
        workspace = ramble.workspace.Workspace(
            name_or_path, read_default_template=read_default_template
        )
        ws_loc = workspace.path

    else:
        workspace = ramble.workspace.create(
            name_or_path, read_default_template=read_default_template
        )

        workspace.read_default_template = read_default_template
        ws_loc = name_or_path

    activate_cmd = f"ramble workspace activate {ws_loc}"
    if not activate:
        logger.msg(f"Created workspace in {ws_loc}")
        logger.msg("You can activate this workspace with:")
        logger.msg(f"  {activate_cmd}")

    workspace.write(inputs_dir=inputs_dir, software_dir=software_dir)

    if config:
        with open(config) as f:
            workspace._read_config("workspace", f)
            workspace._write_config("workspace")

    if template_execute:
        with open(template_execute) as f:
            _, file_name = os.path.split(template_execute)
            template_name = os.path.splitext(file_name)[0]
            workspace._read_template(template_name, f.read())
            workspace._write_templates()

    if activate:
        sys.stdout.write(activate_cmd)
    return workspace


def workspace_remove_setup_parser(subparser):
    """remove an existing workspace"""
    subparser.add_argument(
        "rm_wrkspc", metavar="workspace", nargs="+", help="workspace(s) to remove"
    )
    arguments.add_common_arguments(subparser, ["yes_to_all"])


def workspace_remove(args):
    """Remove a *named* workspace.

    This removes an environment managed by Ramble. Directory workspaces
    should be removed manually.
    """
    read_workspaces = []
    for workspace_name in args.rm_wrkspc:
        workspace = ramble.workspace.read(workspace_name)
        read_workspaces.append(workspace)

    logger.debug(f"Removal args: {args}")

    if not args.yes_to_all:
        answer = tty.get_yes_or_no(
            "Really remove %s %s?"
            % (
                string.plural(len(args.rm_wrkspc), "workspace", show_n=False),
                string.comma_and(args.rm_wrkspc),
            ),
            default=False,
        )
        if not answer:
            logger.die("Will not remove any workspaces")

    for workspace in read_workspaces:
        if workspace.active:
            logger.die(f"Workspace {workspace.name} can't be removed while activated.")

        workspace.destroy()
        logger.msg(f"Successfully removed workspace '{workspace.name}'")


def workspace_concretize_setup_parser(subparser):
    """Concretize a workspace"""
    subparser.add_argument(
        "-f",
        "--force-concretize",
        dest="force_concretize",
        action="store_true",
        help="Overwrite software environment configuration with defaults defined in application "
        + "definition",
        required=False,
    )
    subparser.add_argument(
        "--simplify",
        dest="simplify",
        action="store_true",
        help="Remove unused software and experiment templates from workspace config",
        required=False,
    )


def workspace_concretize(args):
    ws = ramble.cmd.require_active_workspace(cmd_name="workspace concretize")

    if args.simplify:
        logger.debug("Simplifying workspace config")
        ws.simplify()
    else:
        if args.force_concretize:
            ws.force_concretize = True

        logger.debug("Concretizing workspace")
        ws.concretize()


def workspace_run_pipeline(args, pipeline):
    include_phase_dependencies = getattr(args, "include_phase_dependencies", None)
    if include_phase_dependencies:
        with ramble.config.override("config:include_phase_dependencies", True):
            pipeline.run()
    else:
        pipeline.run()


def workspace_setup_setup_parser(subparser):
    """Setup a workspace"""
    subparser.add_argument(
        "--dry-run",
        dest="dry_run",
        action="store_true",
        help="perform a dry run. Sets up directories and generates "
        + "all scripts. Prints commands that would be executed "
        + "for installation, and files that would be downloaded.",
    )

    arguments.add_common_arguments(
        subparser,
        ["phases", "include_phase_dependencies", "where", "exclude_where", "filter_tags"],
    )


def workspace_setup(args):
    current_pipeline = ramble.pipeline.pipelines.setup
    ws = ramble.cmd.require_active_workspace(cmd_name="workspace setup")

    if args.dry_run:
        ws.dry_run = True

    filters = ramble.filters.Filters(
        phase_filters=args.phases,
        include_where_filters=args.where,
        exclude_where_filters=args.exclude_where,
        tags=args.filter_tags,
    )

    pipeline_cls = ramble.pipeline.pipeline_class(current_pipeline)

    logger.debug("Setting up workspace")
    pipeline = pipeline_cls(ws, filters)

    with ws.write_transaction():
        workspace_run_pipeline(args, pipeline)


def workspace_analyze_setup_parser(subparser):
    """Analyze a workspace"""
    subparser.add_argument(
        "-f",
        "--formats",
        dest="output_formats",
        nargs="+",
        default=["text"],
        help="list of output formats to write." + "Supported formats are json, yaml, or text",
        required=False,
    )

    subparser.add_argument(
        "-u",
        "--upload",
        dest="upload",
        action="store_true",
        help="Push experiment data to remote store (as defined in config)",
        required=False,
    )

    subparser.add_argument(
<<<<<<< HEAD
        "--dry-run",
        dest="dry_run",
        action="store_true",
        help="perform a dry run. Allows going through analysis phases"
        + "on workspaces which are not fully setup",
=======
        "--always-print-foms",
        dest="always_print_foms",
        action="store_true",
        help="Control if figures of merit are printed even if an experiment fails",
        required=False,
>>>>>>> 62da9916
    )

    subparser.add_argument(
        "-p",
        "--print-results",
        dest="print_results",
        action="store_true",
        help="print out the analysis result",
    )

    arguments.add_common_arguments(
        subparser,
        ["phases", "include_phase_dependencies", "where", "exclude_where", "filter_tags"],
    )


def workspace_analyze(args):
    current_pipeline = ramble.pipeline.pipelines.analyze
    ws = ramble.cmd.require_active_workspace(cmd_name="workspace analyze")
    ws.repeat_success_strict = ramble.config.get("config:repeat_success_strict")

    filters = ramble.filters.Filters(
        phase_filters=args.phases,
        include_where_filters=args.where,
        exclude_where_filters=args.exclude_where,
        tags=args.filter_tags,
    )

    pipeline_cls = ramble.pipeline.pipeline_class(current_pipeline)

    logger.debug("Analyzing workspace")
    pipeline = pipeline_cls(
        ws,
        filters,
        output_formats=args.output_formats,
        upload=args.upload,
        print_results=args.print_results,
    )

    with ws.write_transaction():
        workspace_run_pipeline(args, pipeline)


def workspace_push_to_cache(args):
    current_pipeline = ramble.pipeline.pipelines.pushtocache
    ws = ramble.cmd.require_active_workspace(cmd_name="workspace pushtocache")

    filters = ramble.filters.Filters(
        phase_filters="*",
        include_where_filters=args.where,
        exclude_where_filters=args.exclude_where,
        tags=args.filter_tags,
    )
    pipeline_cls = ramble.pipeline.pipeline_class(current_pipeline)

    pipeline = pipeline_cls(ws, filters, spack_cache_path=args.cache_path)

    workspace_run_pipeline(args, pipeline)
    pipeline.run()


def workspace_push_to_cache_setup_parser(subparser):
    """push workspace envs to a given buildcache"""

    subparser.add_argument(
        "-d", dest="cache_path", default=None, required=True, help="Path to cache."
    )

    arguments.add_common_arguments(subparser, ["where", "exclude_where", "filter_tags"])


def workspace_info_setup_parser(subparser):
    """Information about a workspace"""
    subparser.add_argument(
        "--software",
        action="store_true",
        help="If set, software stack information will be printed",
    )

    subparser.add_argument(
        "--templates", action="store_true", help="If set, workspace templates will be printed"
    )

    subparser.add_argument(
        "--expansions", action="store_true", help="If set, variable expansions will be printed"
    )

    subparser.add_argument(
        "--tags", action="store_true", help="If set, experiment tags will be printed"
    )

    subparser.add_argument(
        "--phases", action="store_true", help="If set, phase information will be printed"
    )

    arguments.add_common_arguments(subparser, ["where", "exclude_where", "filter_tags"])

    subparser.add_argument(
        "-v",
        "--verbose",
        action="count",
        default=0,
        help="level of verbosity. Add flags to "
        + "increase description of workspace\n"
        + "level 1 enables software, tags, and templates\n"
        + "level 2 enables expansions and phases\n",
    )


def workspace_info(args):
    ws = ramble.cmd.require_active_workspace(cmd_name="workspace info")

    # Enable verbose mode
    if args.verbose >= 1:
        args.software = True
        args.tags = True
        args.templates = True

    if args.verbose >= 2:
        args.expansions = True
        args.phases = True

    color.cprint(rucolor.section_title("Workspace: ") + ws.name)
    color.cprint("")
    color.cprint(rucolor.section_title("Location: ") + ws.path)

    # Print workspace templates that currently exist
    if args.templates:
        color.cprint("")
        color.cprint(rucolor.section_title("Workspace Templates:"))
        for template, _ in ws.all_templates():
            color.cprint("    %s" % template)

    # Print workspace variables information
    workspace_vars = ws.get_workspace_vars()

    ws.software_environments = ramble.software_environments.SoftwareEnvironments(ws)
    software_environments = ws.software_environments

    # Build experiment set
    experiment_set = ws.build_experiment_set()

    if args.tags:
        color.cprint("")
        all_tags = experiment_set.all_experiment_tags()
        color.cprint(rucolor.section_title("All experiment tags:"))
        color.cprint(colified(all_tags, indent=4))

    # Print experiment information
    # We built a "print_experiment_set" to access the scopes of variables for each
    # experiment, rather than having merged scopes as we do in the base experiment_set.
    # The base experiment_set is used to list *all* experiments.
    all_pipelines = {}
    color.cprint("")
    color.cprint(rucolor.section_title("Experiments:"))
    for workloads, application_context in ws.all_applications():
        for experiments, workload_context in ws.all_workloads(workloads):
            for _, experiment_context in ws.all_experiments(experiments):
                print_experiment_set = ramble.experiment_set.ExperimentSet(ws)
                print_experiment_set.set_application_context(application_context)
                print_experiment_set.set_workload_context(workload_context)
                print_experiment_set.set_experiment_context(experiment_context)
                print_experiment_set.build_experiment_chains()

                print_header = True
                # Define variable printing groups.
                var_indent = "        "
                var_group_names = [
                    rucolor.config_title("Config"),
                    rucolor.section_title("Workspace"),
                    rucolor.nested_1("Application"),
                    rucolor.nested_2("Workload"),
                    rucolor.nested_3("Experiment"),
                ]
                header_base = rucolor.nested_4("Variables from")
                config_vars = ramble.config.config.get("config:variables")

                # Construct filters here...
                filters = ramble.filters.Filters(
                    phase_filters=[],
                    include_where_filters=args.where,
                    exclude_where_filters=args.exclude_where,
                    tags=args.filter_tags,
                )

                for exp_name, _, _ in print_experiment_set.filtered_experiments(filters):
                    app_inst = experiment_set.get_experiment(exp_name)
                    if app_inst.package_manager is not None:
                        software_environments.render_environment(
                            app_inst.expander.expand_var("{env_name}"),
                            app_inst.expander,
                            app_inst.package_manager,
                        )

                    if print_header:
                        color.cprint(
                            rucolor.nested_1("  Application: ") + application_context.context_name
                        )
                        color.cprint(
                            rucolor.nested_2("    Workload: ") + workload_context.context_name
                        )
                        print_header = False

                    # Aggregate pipeline phases
                    for pipeline in app_inst._pipelines:
                        if pipeline not in all_pipelines:
                            all_pipelines[pipeline] = set()
                        for phase in app_inst.get_pipeline_phases(pipeline):
                            all_pipelines[pipeline].add(phase)

                    experiment_index = app_inst.expander.expand_var_name(
                        app_inst.keywords.experiment_index
                    )

                    if app_inst.is_template:
                        color.cprint(
                            rucolor.nested_3(f"      Template Experiment {experiment_index}: ")
                            + exp_name
                        )
                    elif app_inst.repeats.is_repeat_base:
                        color.cprint(
                            rucolor.nested_3(f"      Repeat Base Experiment {experiment_index}: ")
                            + exp_name
                        )
                    else:
                        color.cprint(
                            rucolor.nested_3(f"      Experiment {experiment_index}: ") + exp_name
                        )

                    if args.tags:
                        color.cprint("        Experiment Tags: " + str(app_inst.experiment_tags))

                    if args.expansions:
                        var_groups = [
                            config_vars,
                            workspace_vars,
                            application_context.variables,
                            workload_context.variables,
                            experiment_context.variables,
                        ]

                        # Print each group that has variables in it
                        for group, name in zip(var_groups, var_group_names):
                            if group:
                                header = f"{header_base} {name}"
                                app_inst.print_vars(
                                    header=header, vars_to_print=group, indent=var_indent
                                )

                        app_inst.print_internals(indent=var_indent)
                        app_inst.print_chain_order(indent=var_indent)

    if args.phases:
        for pipeline in sorted(all_pipelines.keys()):
            color.cprint("")
            color.cprint(rucolor.section_title(f"Phases for {pipeline} pipeline:"))
            colify(all_pipelines[pipeline], indent=4)

    # Print software stack information
    if args.software:
        color.cprint("")
        #  software_environments.print_environments(verbosity=args.verbose)
        color.cprint(rucolor.section_title("Software Stack:"))
        color.cprint(software_environments.info(verbosity=args.verbose, indent=4, color_level=1))


#
# workspace list
#


def workspace_list_setup_parser(subparser):
    """list available workspaces"""
    pass


def workspace_list(args):
    names = ramble.workspace.all_workspace_names()

    color_names = []
    for name in names:
        if ramble.workspace.active(name):
            name = color.colorize("@*g{%s}" % name)
        color_names.append(name)

    # say how many there are if writing to a tty
    if sys.stdout.isatty():
        if not names:
            logger.msg("No workspaces")
        else:
            logger.msg(f"{len(names)} workspaces")

    colify(color_names, indent=4)


def workspace_edit_setup_parser(subparser):
    """edit workspace config or template"""
    subparser.add_argument(
        "-c",
        "--config_only",
        dest="config_only",
        action="store_true",
        help="Only open config files",
        required=False,
    )

    subparser.add_argument(
        "-t",
        "--template_only",
        dest="template_only",
        action="store_true",
        help="Only open template files",
        required=False,
    )

    subparser.add_argument(
        "-l",
        "--license_only",
        dest="license_only",
        action="store_true",
        help="Only open license config files",
        required=False,
    )

    subparser.add_argument(
        "-p", "--print-file", action="store_true", help="print the file name that would be edited"
    )


def workspace_edit(args):
    ramble_ws = ramble.cmd.find_workspace_path(args)

    if not ramble_ws:
        logger.die(
            "ramble workspace edit requires either a command "
            "line workspace or an active workspace"
        )

    config_file = ramble.workspace.config_file(ramble_ws)
    template_files = ramble.workspace.all_template_paths(ramble_ws)

    edit_files = [config_file] + template_files

    if args.config_only:
        edit_files = [config_file]
    elif args.template_only:
        edit_files = template_files
    elif args.license_only:
        licenses_file = [ramble.workspace.licenses_file(ramble_ws)]
        edit_files = licenses_file

    if args.print_file:
        for f in edit_files:
            print(f)
    else:
        editor(*edit_files)


def workspace_archive_setup_parser(subparser):
    """archive current workspace state"""
    subparser.add_argument(
        "--tar-archive",
        "-t",
        action="store_true",
        dest="tar_archive",
        help="create a tar.gz of the archive directory for backing up.",
    )

    subparser.add_argument(
        "--prefix",
        "-p",
        dest="archive_prefix",
        default=None,
        help="Specify archive prefix to customize output filename.",
    )

    subparser.add_argument(
        "--upload-url",
        "-u",
        dest="upload_url",
        default=None,
        help="URL to upload tar archive into. Does nothing if `-t` is not specified.",
    )

    subparser.add_argument(
        "--include-secrets",
        action="store_true",
        help="If set, secrets are included in the archive. Default is false",
    )

    arguments.add_common_arguments(
        subparser, ["phases", "include_phase_dependencies", "where", "exclude_where"]
    )


def workspace_archive(args):
    current_pipeline = ramble.pipeline.pipelines.archive
    ws = ramble.cmd.require_active_workspace(cmd_name="workspace archive")

    filters = ramble.filters.Filters(
        phase_filters=args.phases,
        include_where_filters=args.where,
        exclude_where_filters=args.exclude_where,
    )

    pipeline_cls = ramble.pipeline.pipeline_class(current_pipeline)
    pipeline = pipeline_cls(
        ws,
        filters,
        create_tar=args.tar_archive,
        archive_prefix=args.archive_prefix,
        upload_url=args.upload_url,
        include_secrets=args.include_secrets,
    )

    workspace_run_pipeline(args, pipeline)


def workspace_mirror_setup_parser(subparser):
    """mirror current workspace state"""
    subparser.add_argument(
        "-d", dest="mirror_path", default=None, required=True, help="Path to create mirror in."
    )

    subparser.add_argument(
        "--dry-run",
        dest="dry_run",
        action="store_true",
        help="perform a dry run. Creates package environments, "
        + "prints package manager specific commands that would be executed "
        + "for creating the mirror.",
    )

    arguments.add_common_arguments(
        subparser, ["phases", "include_phase_dependencies", "where", "exclude_where"]
    )


def workspace_mirror(args):
    current_pipeline = ramble.pipeline.pipelines.mirror
    ws = ramble.cmd.require_active_workspace(cmd_name="workspace archive")

    if args.dry_run:
        ws.dry_run = True

    filters = ramble.filters.Filters(
        phase_filters=args.phases,
        include_where_filters=args.where,
        exclude_where_filters=args.exclude_where,
    )
    pipeline_cls = ramble.pipeline.pipeline_class(current_pipeline)

    pipeline = pipeline_cls(ws, filters, mirror_path=args.mirror_path)

    workspace_run_pipeline(args, pipeline)
    pipeline.run()


#: Dictionary mapping subcommand names and aliases to functions
subcommand_functions = {}


def sanitize_arg_name(base_name):
    """Allow function names to be remapped (eg `-` to `_`)"""
    formatted_name = base_name.replace("-", "_")
    return formatted_name


def setup_parser(subparser):
    sp = subparser.add_subparsers(metavar="SUBCOMMAND", dest="workspace_command")

    for name in subcommands:
        if isinstance(name, (list, tuple)):
            name, aliases = name[0], name[1:]
        else:
            aliases = []

        # add commands to subcommands dict
        function_name = sanitize_arg_name("workspace_%s" % name)

        function = globals()[function_name]
        for alias in [name] + aliases:
            subcommand_functions[alias] = function

        # make a subparser and run the command's setup function on it
        setup_parser_cmd_name = sanitize_arg_name("workspace_%s_setup_parser" % name)
        setup_parser_cmd = globals()[setup_parser_cmd_name]

        subsubparser = sp.add_parser(
            name,
            aliases=aliases,
            help=setup_parser_cmd.__doc__,
            description=setup_parser_cmd.__doc__,
        )
        setup_parser_cmd(subsubparser)


def workspace(parser, args):
    """Look for a function called workspace_<name> and call it."""
    action = subcommand_functions[args.workspace_command]
    action(args)<|MERGE_RESOLUTION|>--- conflicted
+++ resolved
@@ -500,22 +500,6 @@
     )
 
     subparser.add_argument(
-<<<<<<< HEAD
-        "--dry-run",
-        dest="dry_run",
-        action="store_true",
-        help="perform a dry run. Allows going through analysis phases"
-        + "on workspaces which are not fully setup",
-=======
-        "--always-print-foms",
-        dest="always_print_foms",
-        action="store_true",
-        help="Control if figures of merit are printed even if an experiment fails",
-        required=False,
->>>>>>> 62da9916
-    )
-
-    subparser.add_argument(
         "-p",
         "--print-results",
         dest="print_results",
