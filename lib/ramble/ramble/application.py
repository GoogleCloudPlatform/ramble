# Copyright 2022-2023 Google LLC
#
# Licensed under the Apache License, Version 2.0 <LICENSE-APACHE or
# https://www.apache.org/licenses/LICENSE-2.0> or the MIT license
# <LICENSE-MIT or https://opensource.org/licenses/MIT>, at your
# option. This file may not be copied, modified, or distributed
# except according to those terms.
"""Define base classes for application definitions"""

import os
import stat
import re
import six
import textwrap
import string
import shutil
import fnmatch
import enum
from typing import List

import llnl.util.filesystem as fs
import llnl.util.tty.color as color
from llnl.util.tty.colify import colified

import spack.util.executable
import spack.util.spack_json
import spack.util.environment
import spack.util.compression

import ramble.config
import ramble.stage
import ramble.mirror
import ramble.fetch_strategy
import ramble.expander
import ramble.keywords
import ramble.repository
import ramble.modifier
import ramble.pipeline
import ramble.util.executable
import ramble.util.colors as rucolor
import ramble.util.hashing
import ramble.util.env
import ramble.util.directives
import ramble.util.stats
from ramble.util.logger import logger

from ramble.workspace import namespace

from ramble.language.application_language import ApplicationMeta, register_phase
from ramble.language.shared_language import SharedMeta, register_builtin
from ramble.error import RambleError

from enum import Enum
experiment_status = Enum('experiment_status', ['UNKNOWN', 'SETUP', 'SUCCESS', 'FAILED'])


class ApplicationBase(object, metaclass=ApplicationMeta):
    name = None
    uses_spack = False
    _builtin_name = 'builtin::{name}'
    _exec_prefix_builtin = 'builtin::'
    _mod_prefix_builtin = 'modifier_builtin::'
    _builtin_required_key = 'required'
    _workload_exec_key = 'executables'
    _inventory_file_name = 'ramble_inventory.json'
    _status_file_name = 'ramble_status.json'
    _pipelines = ['analyze', 'archive', 'mirror', 'setup', 'pushtocache', 'execute']
    _language_classes = [ApplicationMeta, SharedMeta]

    #: Lists of strings which contains GitHub usernames of attributes.
    #: Do not include @ here in order not to unnecessarily ping the users.
    maintainers: List[str] = []
    tags: List[str] = []

    license_inc_name = 'license.inc'

    def __init__(self, file_path):
        super().__init__()

        self.keywords = ramble.keywords.keywords

        self._vars_are_expanded = False
        self.expander = None
        self.variables = None
        self.no_expand_vars = None
        self.experiment_set = None
        self.internals = None
        self.is_template = False
        self.repeats = (False, 0)
        self.chained_experiments = None
        self.chain_order = []
        self.chain_prepend = []
        self.chain_append = []
        self.chain_commands = {}
        self._env_variable_sets = None
        self.modifiers = []
        self._modifier_instances = []
        self._modifier_builtins = {}
        self._input_fetchers = None
        self.results = {}

        self.hash_inventory = {
            'attributes': [],
            'inputs': [],
            'software': [],
            'templates': [],
        }
        self.experiment_hash = None

        self._file_path = file_path

        self.application_class = 'ApplicationBase'

        self._verbosity = 'short'
        self._inject_required_builtins()

        self.license_path = ''
        self.license_file = ''

        self.build_phase_order()

        ramble.util.directives.define_directive_methods(self)

    def copy(self):
        """Deep copy an application instance"""
        new_copy = type(self)(self._file_path)

        new_copy.set_env_variable_sets(self._env_variable_sets.copy())
        new_copy.set_variables(self.variables.copy(), self.experiment_set)
        new_copy.set_internals(self.internals.copy())
        new_copy.set_template(False)
        new_copy.set_repeats((False, 0))
        new_copy.set_chained_experiments(None)

        return new_copy

    def build_phase_order(self):
        for pipeline in self._pipelines:
            pipeline_phases = []

            if pipeline not in self.phase_definitions:
                self.phase_definitions[pipeline] = {}

            # Detect cycles
            for phase in self.phase_definitions[pipeline].keys():

                phase_stack = [phase]
                phases_touched = set()
                while phase_stack:
                    cur_phase = phase_stack.pop()

                    if cur_phase in phases_touched:
                        raise PhaseCycleDetectedError(
                            'Cycle detected when ordering phases in '
                            f'application {self.name}\n'
                            f'Phase {phase} ultimately depends on itself.'
                        )

                    for dep_phase in self.phase_definitions[pipeline][cur_phase]:
                        if dep_phase not in self.phase_definitions[pipeline].keys():
                            raise InvalidPhaseError(f'In application {self.name}, phase '
                                                    f'{dep_phase} is a dependency of '
                                                    f'phase {phase} but is not defined.')
                        phase_stack.append(dep_phase)

            phases_to_add = [phase for phase in self.phase_definitions[pipeline].keys()]

            while phases_to_add:
                cur_phase = phases_to_add.pop(0)

                earliest_idx = 0
                for dep_phase in self.phase_definitions[pipeline][cur_phase]:
                    if dep_phase not in pipeline_phases:
                        earliest_idx = None
                        break
                    else:
                        earliest_idx = max(earliest_idx, pipeline_phases.index(dep_phase) + 1)

                if earliest_idx is None:
                    phases_to_add.append(cur_phase)
                elif earliest_idx == 0 or earliest_idx == len(pipeline_phases):
                    pipeline_phases.append(cur_phase)
                else:
                    pipeline_phases.insert(earliest_idx, cur_phase)

            setattr(self, f'_{pipeline}_phases', pipeline_phases)

    def _inject_required_builtins(self):
        required_builtins = []
        for builtin, blt_conf in self.builtins.items():
            if blt_conf[self._builtin_required_key]:
                required_builtins.append(builtin)

        for workload, wl_conf in self.workloads.items():
            if self._workload_exec_key in wl_conf:
                # Insert in reverse order, to make sure they are correctly ordered.
                for builtin in reversed(required_builtins):
                    blt_conf = self.builtins[builtin]
                    if builtin not in wl_conf[self._workload_exec_key]:
                        if blt_conf['injection_method'] == 'prepend':
                            wl_conf[self._workload_exec_key].insert(0, builtin)
                        else:
                            wl_conf[self._workload_exec_key].append(builtin)

    def _inject_required_modifier_builtins(self):
        """Inject builtins defined as required from each modifier into this
        application instance."""
        if not self.modifiers or len(self._modifier_instances) == 0:
            return

        required_prepend_builtins = []
        required_append_builtins = []

        mod_regex = re.compile(ramble.modifier.ModifierBase._mod_builtin_regex +
                               r'(?P<func>.*)')
        for mod_inst in self._modifier_instances:
            for builtin, blt_conf in mod_inst.builtins.items():
                if blt_conf[self._builtin_required_key]:
                    blt_match = mod_regex.match(builtin)

                    # Each builtin should only be added once.
                    added = False

                    if blt_conf['injection_method'] == 'prepend':
                        if builtin not in required_prepend_builtins:
                            required_prepend_builtins.append(builtin)
                            added = True
                    else:  # Append
                        if builtin not in required_append_builtins:
                            required_append_builtins.append(builtin)
                            added = True

                    # Only update if the builtin was added to a list.
                    if added:
                        self._modifier_builtins[builtin] = {
                            'func': getattr(mod_inst,
                                            blt_match.group("func"))
                        }

        for workload, wl_conf in self.workloads.items():
            if self._workload_exec_key in wl_conf:
                # Insert prepend builtins in reverse order, to make sure they
                # are correctly ordered.
                for builtin in reversed(required_prepend_builtins):
                    if builtin not in wl_conf[self._workload_exec_key]:
                        wl_conf[self._workload_exec_key].insert(0, builtin)

                # Append builtins can be inserted in their correct order.
                for builtin in required_append_builtins:
                    if builtin not in wl_conf[self._workload_exec_key]:
                        wl_conf[self._workload_exec_key].append(builtin)

    def _long_print(self):
        out_str = []
        out_str.append(rucolor.section_title('Application: ') + f'{self.name}\n')
        out_str.append('\n')

        out_str.append(rucolor.section_title('Description:\n'))
        if self.__doc__:
            out_str.append(f'\t{self.__doc__}\n')
        else:
            out_str.append('\tNone\n')

        if hasattr(self, 'maintainers'):
            out_str.append('\n')
            out_str.append(rucolor.section_title("Maintainers:\n"))
            out_str.append(colified(self.maintainers, tty=True))
            out_str.append('\n')

        if hasattr(self, 'tags'):
            out_str.append('\n')
            out_str.append(rucolor.section_title('Tags:\n'))
            out_str.append(colified(self.tags, tty=True))
            out_str.append('\n')

        if hasattr(self, '_setup_phases'):
            out_str.append('\n')
            out_str.append(rucolor.section_title('Setup Pipeline Phases:\n'))
            out_str.append(colified(self._setup_phases, tty=True))

        if hasattr(self, '_analyze_phases'):
            out_str.append('\n')
            out_str.append(rucolor.section_title('Analyze Pipeline Phases:\n'))
            out_str.append(colified(self._analyze_phases, tty=True))

        # Print all FOMs without a context
        if hasattr(self, 'figures_of_merit'):
            out_str.append('\n')
            out_str.append(rucolor.section_title('Figure of merit contexts:\n'))
            out_str.append(rucolor.nested_1('\t(null) context (default):\n'))
            for name, conf in self.figures_of_merit.items():
                if len(conf['contexts']) == 0:
                    out_str.append(rucolor.nested_2(f'\t\t{name}\n'))
                    out_str.append(f'\t\t\tunits = {conf["units"]}\n')
                    out_str.append(f'\t\t\tlog file = {conf["log_file"]}\n')

            if hasattr(self, 'figure_of_merit_contexts'):
                for context_name, context_conf in self.figure_of_merit_contexts.items():
                    out_str.append(rucolor.nested_1(f'\t{context_name} context:\n'))
                    for name, conf in self.figures_of_merit.items():
                        if context_name in conf['contexts']:
                            out_str.append(rucolor.nested_2(f'\t\t{name}\n'))
                            out_str.append(f'\t\t\tunits = {conf["units"]}\n')
                            out_str.append(f'\t\t\tlog file = {conf["log_file"]}\n')

        if hasattr(self, 'workloads'):
            out_str.append('\n')
            for wl_name, wl_conf in self.workloads.items():
                out_str.append(rucolor.section_title('Workload:') + f' {wl_name}\n')
                out_str.append('\t' + rucolor.nested_1('Executables: ') +
                               f'{wl_conf["executables"]}\n')
                out_str.append('\t' + rucolor.nested_1('Inputs: ') +
                               f'{wl_conf["inputs"]}\n')

                if wl_name in self.workload_variables:
                    out_str.append(rucolor.nested_1('\tVariables:\n'))
                    for var, conf in self.workload_variables[wl_name].items():
                        indent = '\t\t'

                        out_str.append(rucolor.nested_2(f'{indent}{var}:\n'))
                        out_str.append(f'{indent}\tDescription: {conf["description"]}\n')
                        out_str.append(f'{indent}\tDefault: {conf["default"]}\n')
                        if 'values' in conf:
                            out_str.append(f'{indent}\tSuggested Values: {conf["values"]}\n')

            out_str.append('\n')

        if hasattr(self, 'builtins'):
            out_str.append(rucolor.section_title('Builtin Executables:\n'))
            out_str.append('\t' + colified(self.builtins.keys(), tty=True) + '\n')
        return out_str

    def set_env_variable_sets(self, env_variable_sets):
        """Set internal reference to environment variable sets"""

        self._env_variable_sets = env_variable_sets.copy()

    def set_variables(self, variables, experiment_set):
        """Set internal reference to variables

        Also, create an application specific expander class.
        """

        self.variables = variables
        self.experiment_set = experiment_set
        self.expander = ramble.expander.Expander(self.variables, self.experiment_set)

        self.no_expand_vars = set()
        workload_name = self.expander.workload_name
        if workload_name in self.workload_variables:
            for var, conf in self.workload_variables[workload_name].items():
                if 'expandable' in conf and not conf['expandable']:
                    self.no_expand_vars.add(var)
        self.expander.set_no_expand_vars(self.no_expand_vars)

    def set_internals(self, internals):
        """Set internal reference to application internals
        """

        self.internals = internals

    def set_template(self, is_template):
        """Set if this instance is a template or not"""
        self.is_template = is_template

    def set_repeats(self, repeats):
        """Set if this instance will use repeats

        Args:
            repeats (tuple): consists of:
            is_repeat_base (Bool): True if this is the base experiment of a repeat set,
                                   False for singletons and for repeats
            num_repeats (Int): 0 for singletons, positive integer (n_repeats) for base
                               experiment, index for each repeat of the base experiment
        """
        self.repeats = repeats

    def set_chained_experiments(self, chained_experiments):
        """Set chained experiments for this instance"""
        self.chained_experiments = None
        if chained_experiments:
            self.chained_experiments = chained_experiments.copy()

    def set_modifiers(self, modifiers):
        """Set modifiers for this instance"""
        if modifiers:
            self.modifiers = modifiers.copy()

    def experiment_log_file(self, logs_dir):
        """Returns an experiment log file path for the given logs directory"""
        return os.path.join(
            logs_dir,
            self.expander.experiment_namespace) + \
            '.out'

    def get_pipeline_phases(self, pipeline, phase_filters=['*']):
        if pipeline not in self._pipelines:
            logger.die(f'Requested pipeline {pipeline} is not valid.\n',
                       f'\tAvailable pipelinese are {self._pipelines}')

        phases = set()
        if hasattr(self, f'_{pipeline}_phases'):
            for phase in getattr(self, f'_{pipeline}_phases'):
                for phase_filter in phase_filters:
                    if fnmatch.fnmatch(phase, phase_filter):
                        phases.add(phase)
        else:
            logger.die(f'Pipeline {pipeline} is not defined in application {self.name}')

        include_phase_deps = ramble.config.get('config:include_phase_dependencies')
        if include_phase_deps:
            phases_for_deps = list(phases)
            while phases_for_deps:
                cur_phase = phases_for_deps.pop(0)
                for dep_phase in self.phase_definitions[pipeline][cur_phase]:
                    if dep_phase not in phases:
                        phases_for_deps.append(dep_phase)
                        phases.add(dep_phase)

        return [phase for phase in getattr(self, f'_{pipeline}_phases')
                if phase in phases]

    def _short_print(self):
        return [self.name]

    def __str__(self):
        if self._verbosity == 'long':
            return ''.join(self._long_print())
        elif self._verbosity == 'short':
            return ''.join(self._short_print())
        return self.name

    def print_vars(self, header='', vars_to_print=None, indent=''):
        print_vars = vars_to_print
        if not print_vars:
            print_vars = self.variables

        color.cprint(f'{indent}{header}:')
        for var, val in print_vars.items():
            expansion_var = self.expander.expansion_str(var)
            expanded = self.expander.expand_var(expansion_var)
            color.cprint(f'{indent}  {var} = {val} ==> {expanded}'.replace('@', '@@'))

    def print_internals(self, indent=''):
        if not self.internals:
            return

        if namespace.custom_executables in self.internals:
            header = rucolor.nested_4('Custom Executables')
            color.cprint(f'{indent}{header}:')

            for name in self.internals[namespace.custom_executables]:
                color.cprint(f'{indent}  {name}')

        if namespace.executables in self.internals:
            header = rucolor.nested_4('Executable Order')
            color.cprint(f'{indent}{header}: {str(self.internals[namespace.executables])}')

        if namespace.executable_injection in self.internals:
            header = rucolor.nested_4('Executable Injection')
            color.cprint(
                f'{indent}{header}: {str(self.internals[namespace.executable_injection])}'
            )

    def print_chain_order(self, indent=''):
        if not self.chain_order:
            return

        header = rucolor.nested_4('Experiment Chain')
        color.cprint(f'{indent}{header}:')
        for exp in self.chain_order:
            color.cprint(f'{indent}- {exp}')

    def format_doc(self, **kwargs):
        """Wrap doc string at 72 characters and format nicely"""
        indent = kwargs.get('indent', 0)

        if not self.__doc__:
            return ""

        doc = re.sub(r'\s+', ' ', self.__doc__)
        lines = textwrap.wrap(doc, 72)
        results = six.StringIO()
        for line in lines:
            results.write((" " * indent) + line + "\n")
        return results.getvalue()

    # Phase execution helpers
    def run_phase(self, phase, workspace):
        """Run a phase, by getting its function pointer"""
        self.build_modifier_instances()
        self._inject_required_modifier_builtins()
        self.add_expand_vars(workspace)
        if self.is_template:
            logger.debug(f'{self.name} is a template. Skipping phases')
            return
        if self.repeats[0]:
            logger.debug(f'{self.name} is a repeat base. Skipping phases')
            return

        if hasattr(self, f'_{phase}'):
            logger.msg(f'  Executing phase {phase}')
            for mod_inst in self._modifier_instances:
                mod_inst.run_phase_hook(workspace, phase)
            phase_func = getattr(self, f'_{phase}')
            phase_func(workspace)

    def create_experiment_chain(self, workspace):
        """Create the necessary chained experiments for this instance

        This method determines which experiments need to be chained, grabs the
        base instance from the experiment set, creates a copy of it (with a
        unique name), injects the copy back into the experiment set,
        and builds an internal mapping from unique name to the chaining definition.
        """

        if not self.chained_experiments or self.is_template:
            return

        # Build initial stack. Uses a reversal of the current instance's
        # chained experiments
        parent_namespace = self.expander.experiment_namespace
        classes_in_stack = set([self])
        chain_idx = 0
        chain_stack = []
        for exp in reversed(self.chained_experiments):
            for exp_name in self.experiment_set.search_primary_experiments(exp['name']):
                child_inst = self.experiment_set.get_experiment(exp_name)

                if child_inst in classes_in_stack:
                    raise ChainCycleDetectedError('Cycle detected in experiment chain:\n' +
                                                  f'    Primary experiment {parent_namespace}\n' +
                                                  f'    Chained expeirment name: {exp_name}\n' +
                                                  f'    Chain definition: {str(exp)}')
                chain_stack.append((exp_name, exp))

        parent_run_dir = self.expander.expand_var(
            self.expander.expansion_str(self.keywords.experiment_run_dir)
        )

        # Continue until the stack is empty
        while len(chain_stack) > 0:
            cur_exp_name = chain_stack[-1][0]
            cur_exp_def = chain_stack[-1][1]

            # Perform basic validation on the chained experiment definition
            if 'name' not in cur_exp_def:
                raise InvalidChainError('Invalid experiment chain defined:\n' +
                                        f'    Primary experiment {parent_namespace}\n' +
                                        f'    Chain definition: {str(exp)}\n' +
                                        '    "name" keyword must be defined')

            if 'order' in cur_exp_def:
                possible_orders = ['after_chain', 'after_root', 'before_chain', 'before_root']
                if cur_exp_def['order'] not in possible_orders:
                    raise InvalidChainError('Invalid experiment chain defined:\n' +
                                            f'    Primary experiment {parent_namespace}\n' +
                                            f'    Chain definition: {str(exp)}\n' +
                                            '    Optional keyword "order" must ' +
                                            f'be one of {str(possible_orders)}\n')

            if 'command' not in cur_exp_def.keys():
                raise InvalidChainError('Invalid experiment chain defined:\n' +
                                        f'    Primary experiment {parent_namespace}\n' +
                                        f'    Chain definition: {str(exp)}\n' +
                                        '    "command" keyword must be defined')

            if 'variables' in cur_exp_def:
                if not isinstance(cur_exp_def['variables'], dict):
                    raise InvalidChainError('Invalid experiment chain defined:\n' +
                                            f'    Primary experiment {parent_namespace}\n' +
                                            f'    Chain definition: {str(exp)}\n' +
                                            '    Optional keyword "variables" ' +
                                            'must be a dictionary')

            base_inst = self.experiment_set.get_experiment(cur_exp_name)
            if base_inst in classes_in_stack:
                chain_stack.pop()
                classes_in_stack.remove(base_inst)

                order = 'after_root'
                if 'order' in cur_exp_def:
                    order = cur_exp_def['order']

                chained_name = f'{chain_idx}.{cur_exp_name}'
                new_name = f'{parent_namespace}.chain.{chained_name}'

                new_run_dir = os.path.join(parent_run_dir,
                                           namespace.chained_experiments, chained_name)

                if order == 'before_chain':
                    self.chain_prepend.insert(0, new_name)
                elif order == 'before_root':
                    self.chain_prepend.append(new_name)
                elif order == 'after_root':
                    self.chain_append.insert(0, new_name)
                elif order == 'after_chain':
                    self.chain_append.append(new_name)
                self.chain_commands[new_name] = cur_exp_def[self.keywords.command]

                # Skip editing the new instance if the base_inst doesn't work
                # This happens if the originating command is `workspace info`
                # The printing experiment set doesn't have access to all
                # of the experiment, so the base_inst command above
                # doesn't get an application instance.
                if base_inst:
                    new_inst = base_inst.copy()

                    if namespace.variables in cur_exp_def:
                        for var, val in cur_exp_def[namespace.variables].items():
                            new_inst.variables[var] = val

                    new_inst.expander._experiment_namespace = new_name
                    new_inst.variables[self.keywords.experiment_run_dir] = new_run_dir
                    new_inst.variables[self.keywords.experiment_name] = new_name
                    new_inst.variables[self.keywords.experiment_index] = \
                        self.expander.expand_var_name(self.keywords.experiment_index)
<<<<<<< HEAD
                    new_inst.repeats = self.repeats
=======
                    new_inst.read_status()
>>>>>>> 71dc353b

                    # Extract inherited variables
                    if namespace.inherit_variables in cur_exp_def:
                        for inherit_var in cur_exp_def[namespace.inherit_variables]:
                            new_inst.variables[inherit_var] = self.variables[inherit_var]

                    # Expand the chained experiment vars, so we can build the execution command
                    new_inst.add_expand_vars(workspace)
                    chain_cmd = new_inst.expander.expand_var(cur_exp_def[self.keywords.command])
                    self.chain_commands[new_name] = chain_cmd
                    cur_exp_def[self.keywords.command] = chain_cmd
                    self.experiment_set.add_chained_experiment(new_name, new_inst)

                chain_idx += 1
            else:
                # Avoid cycles, from children
                if base_inst in classes_in_stack:
                    chain_stack.pop()
                else:
                    if base_inst.chained_experiments:
                        for exp in reversed(base_inst.chained_experiments):
                            for exp_name in \
                                    self.experiment_set.search_primary_experiments(exp['name']):
                                child_inst = self.experiment_set.get_experiment(exp_name)
                                if child_inst in classes_in_stack:
                                    raise ChainCycleDetectedError('Cycle detected in ' +
                                                                  'experiment chain:\n' +
                                                                  '    Primary experiment ' +
                                                                  f'{parent_namespace}\n' +
                                                                  '    Chained expeirment name: ' +
                                                                  f'{cur_exp_name}\n' +
                                                                  '    Chain definition: ' +
                                                                  f'{str(cur_exp_def)}')

                                chain_stack.append((exp_name, exp))
                    classes_in_stack.add(base_inst)

        # Create the final chain order
        for exp in self.chain_prepend:
            self.chain_order.append(exp)
        self.chain_order.append(self.expander.experiment_namespace)
        for exp in self.chain_append:
            self.chain_order.append(exp)

        # Inject the chain order into the children experiments
        for exp in self.chain_prepend:
            exp_inst = self.experiment_set.get_experiment(exp)
            if exp_inst:
                exp_inst.chain_order = self.chain_order.copy()

        for exp in self.chain_append:
            exp_inst = self.experiment_set.get_experiment(exp)
            if exp_inst:
                exp_inst.chain_order = self.chain_order.copy()

    def build_modifier_instances(self):
        """Built a map of modifier names to modifier instances needed for this
           application instance
        """

        if not self.modifiers:
            return

        if len(self._modifier_instances) > 0:
            return

        mod_type = ramble.repository.ObjectTypes.modifiers

        for mod in self.modifiers:
            mod_inst = ramble.repository.get(mod['name'], mod_type).copy()

            if 'on_executable' in mod:
                mod_inst.set_on_executables(mod['on_executable'])
            else:
                mod_inst.set_on_executables(None)

            if 'mode' in mod:
                mod_inst.set_usage_mode(mod['mode'])
            else:
                mod_inst.set_usage_mode(None)

            mod_inst.inherit_from_application(self)

            self._modifier_instances.append(mod_inst)

            # Add this modifiers required variables for validation
            self.keywords.update_keys(mod_inst.required_vars)

        # Validate the new modifiers variables exist
        # (note: the base ramble variables are checked earlier too)
        self.keywords.check_required_keys(self.variables)

    def _get_executables(self):
        """Return executables for add_expand_vars"""

        executables = self.workloads[self.expander.workload_name]['executables']

        # Use yaml defined executable order, if defined
        if namespace.executables in self.internals:
            executables = self.internals[namespace.executables]

        # Define custom executables
        if namespace.custom_executables in self.internals:
            for name, conf in self.internals[namespace.custom_executables].items():
                self.executables[name] = ramble.util.executable.CommandExecutable(
                    name=name,
                    **conf
                )

        # Perform executable injection
        if namespace.executable_injection in self.internals:

            supported_orders = enum.Enum('supported_orders', ['before', 'after'])

            # Order can be 'before' or 'after.
            # If `relative_to` is not set, then before adds to be the beginning of the list
            #                  and after (default) adds to the end of the list
            # If `relative_to` IS set, then before adds before the first instance of
            #                  the executable in the list
            #                  and after (default) adds after the last instance of the
            #                  executable in the list
            # If `relative_to` is set, and the executable name is not found, raise a fatal error.
            for exec_injection in self.internals[namespace.executable_injection]:
                exec_name = exec_injection['name']

                injection_order = supported_orders.after
                if 'order' in exec_injection:
                    if not hasattr(supported_orders, exec_injection['order']):
                        logger.die('In experiment '
                                   f'"{self.expander.experiment_namespace}" '
                                   f'injection order of executable "{exec_name}" is set to an '
                                   f'invalid value of "{injection_order}".\n'
                                   f'Valid values are {supported_orders}.')

                    injection_order = getattr(supported_orders, exec_injection['order'])

                relative = None
                if 'relative_to' in exec_injection:
                    relative = exec_injection['relative_to']

                if exec_name not in self.executables:
                    logger.die('In experiment '
                               f'"{self.expander.experiment_namespace}" '
                               f'attempting to inject a non existing executable "{exec_name}".')

                if relative is not None and relative not in executables:
                    logger.die('In experiment '
                               f'"{self.expander.experiment_namespace}" '
                               f'attempting to inject executable "{exec_name}" '
                               f'relative to a non existing executable "{relative}".')

                if relative is None:
                    if injection_order == supported_orders.before:
                        executables.insert(0, exec_name)
                    elif injection_order == supported_orders.after:
                        executables.append(exec_name)
                else:

                    found = False
                    if injection_order == supported_orders.before:
                        relative_index = 0
                        increment = 1
                    elif injection_order == supported_orders.after:
                        relative_index = len(executables) - 1
                        increment = -1

                    while not found and relative_index <= len(executables) \
                            and relative_index >= 0:
                        if executables[relative_index] == relative:
                            found = True
                        else:
                            relative_index += increment

                    if injection_order == supported_orders.before:
                        injection_index = relative_index
                    elif injection_order == supported_orders.after:
                        injection_index = relative_index + 1

                    executables.insert(injection_index, exec_name)

        return executables

    def _set_input_path(self):
        """Put input_path into self.variables[input_file] for add_expand_vars"""
        self._inputs_and_fetchers(self.expander.workload_name)

        for input_file, input_conf in self._input_fetchers.items():
            input_vars = {self.keywords.input_name: input_conf['input_name']}
            if not input_conf['expand']:
                input_vars[self.keywords.input_name] = input_file
            input_path = os.path.join(self.expander.workload_input_dir,
                                      self.expander.expand_var(input_conf['target_dir'],
                                                               extra_vars=input_vars))
            self.variables[input_conf['input_name']] = input_path

    def _set_default_experiment_variables(self):
        """Set default experiment variables (for add_expand_vars),
        if they haven't been set already"""
        # Set default experiment variables, if they haven't been set already
        if self.expander.workload_name in self.workload_variables:
            wl_vars = self.workload_variables[self.expander.workload_name]

            for var, conf in wl_vars.items():
                if var not in self.variables.keys():
                    self.variables[var] = conf['default']

    def _inject_commands(self, executables):
        """For add_expand_vars, inject all commands"""
        command = []

        # Inject all prepended chained experiments
        for chained_exp in self.chain_prepend:
            command.append(self.chain_commands[chained_exp])

        # ensure all log files are purged and set up
        logs = set()
        builtin_regex = re.compile(r'%s(?P<func>.*)' % self._exec_prefix_builtin)
        modifier_regex = re.compile(ramble.modifier.ModifierBase._mod_prefix_builtin +
                                    r'(?P<func>.*)')
        for executable in executables:
            if not builtin_regex.search(executable) and \
                    not modifier_regex.search(executable):
                command_config = self.executables[executable]
                if command_config.redirect:
                    logs.add(command_config.redirect)

        for log in logs:
            command.append('rm -f "%s"' % log)
            command.append('touch "%s"' % log)

        for executable in executables:
            builtin_match = builtin_regex.match(executable)

            exec_vars = {'executable_name': executable}

            for mod in self._modifier_instances:
                if mod.applies_to_executable(executable):
                    exec_vars.update(mod.modded_variables(self))

            if builtin_match:
                # Process builtin executables

                # Get internal method:
                func_name = f'{builtin_match.group("func")}'
                func = getattr(self, func_name)
                func_cmds = func()
                for cmd in func_cmds:
                    command.append(self.expander.expand_var(cmd, exec_vars))
            elif executable in self._modifier_builtins.keys():
                builtin_def = self._modifier_builtins[executable]
                func = builtin_def['func']
                func_cmds = func()
                for cmd in func_cmds:
                    command.append(self.expander.expand_var(cmd, exec_vars))
            else:
                # Process directive defined executables
                base_command = self.executables[executable].copy()
                pre_commands = []
                post_commands = []

                for mod in self._modifier_instances:
                    if mod.applies_to_executable(executable):
                        pre_cmd, post_cmd = mod.apply_executable_modifiers(executable,
                                                                           base_command,
                                                                           app_inst=self)
                        pre_commands.extend(pre_cmd)
                        post_commands.extend(post_cmd)

                command_configs = pre_commands.copy()
                command_configs.append(base_command)
                command_configs.extend(post_commands)

                for cmd_conf in command_configs:
                    mpi_cmd = ''
                    if cmd_conf.mpi:
                        mpi_cmd = ' ' + self.expander.expand_var('{mpi_command}', exec_vars) + ' '

                    redirect = ''
                    if cmd_conf.redirect:
                        out_log = self.expander.expand_var(cmd_conf.redirect, exec_vars)
                        output_operator = cmd_conf.output_capture
                        redirect = f' {output_operator} "{out_log}"'

                    for part in cmd_conf.template:
                        command_part = f'{mpi_cmd}{part}{redirect}'
                        command.append(self.expander.expand_var(command_part, exec_vars))

        # Inject all appended chained experiments
        for chained_exp in self.chain_append:
            command.append(self.chain_commands[chained_exp])

        self.variables['command'] = '\n'.join(command)

    def _derive_variables_for_template_path(self, workspace):
        """Define variables for template paths (for add_expand_vars)"""
        for template_name, _ in workspace.all_templates():
            expand_path = os.path.join(
                self.expander.expand_var(f'{{experiment_run_dir}}'),  # noqa: F541
                template_name)
            self.variables[template_name] = expand_path

    def _validate_experiment(self):
        """Perform validation of an experiment before performing actions with it

        This function is an entry point to validate various aspects of an
        experiment definition before it is used. It is expected to raise errors
        when validation fails.
        """
        if self.expander.workload_name not in self.workloads:
            raise ApplicationError(f'Workload {self.expander.workload_name} is not defined '
                                   f'as a workload of application {self.name}.')

    def add_expand_vars(self, workspace):
        """Add application specific expansion variables

        Applications require several variables to be defined to function properly.
        This method defines these variables, including:
        - command: set to the commands needed to execute the experiment
        - spack_setup: set to an empty string, so spack applications can override this
        """
        if not self._vars_are_expanded:
            self._validate_experiment()
            executables = self._get_executables()
            self._set_default_experiment_variables()
            self._set_input_path()
            self._inject_commands(executables)
            # ---------------------------------------------------------------------------------
            # TODO (dwj): Remove this after we validate that 'spack_setup' is not in templates.
            #             this is no longer needed, as spack was converted to builtins.
            self.variables['spack_setup'] = ''
            # ---------------------------------------------------------------------------------
            self._derive_variables_for_template_path(workspace)
            self._vars_are_expanded = True

    def _inputs_and_fetchers(self, workload=None):
        """Extract all inputs for a given workload

        Take a workload name and extract all inputs for the workload.
        If the workload is set to None, extract all inputs for all workloads.
        """

        if self._input_fetchers is not None:
            return

        workload_names = [workload] if workload else self.workloads.keys()

        inputs = {}
        for workload_name in workload_names:
            workload = self.workloads[workload_name]

            for input_file in workload['inputs']:
                input_conf = self.inputs[input_file].copy()

                # Expand input value as it may be a var
                expanded_url = self.expander.expand_var(input_conf['url'])
                input_conf['url'] = expanded_url

                fetcher = ramble.fetch_strategy.URLFetchStrategy(**input_conf)

                file_name = os.path.basename(input_conf['url'])
                if not fetcher.extension:
                    fetcher.extension = spack.util.compression.extension(file_name)

                file_name = file_name.replace(f'.{fetcher.extension}', '')

                namespace = f'{self.name}.{workload_name}'

                inputs[file_name] = {'fetcher': fetcher,
                                     'namespace': namespace,
                                     'target_dir': input_conf['target_dir'],
                                     'extension': fetcher.extension,
                                     'input_name': input_file,
                                     'expand': input_conf['expand']
                                     }
        self._input_fetchers = inputs

    register_phase('mirror_inputs', pipeline='mirror')

    def _mirror_inputs(self, workspace):
        """Mirror application inputs

        Perform mirroring of inputs within this application class.
        """
        self._inputs_and_fetchers(self.expander.workload_name)

        for input_file, input_conf in self._input_fetchers.items():
            mirror_paths = ramble.mirror.mirror_archive_paths(
                input_conf['fetcher'], os.path.join(self.name, input_file))
            fetch_dir = os.path.join(workspace.input_mirror_path, self.name)
            fs.mkdirp(fetch_dir)
            stage = ramble.stage.InputStage(input_conf['fetcher'], name=input_conf['namespace'],
                                            path=fetch_dir, mirror_paths=mirror_paths, lock=False)

            stage.cache_mirror(workspace.input_mirror_cache, workspace.input_mirror_stats)

    register_phase('get_inputs', pipeline='setup')

    def _get_inputs(self, workspace):
        """Download application inputs

        Download application inputs into the proper directory within the workspace.
        """
        workload_namespace = self.expander.workload_namespace

        self._inputs_and_fetchers(self.expander.workload_name)

        for input_file, input_conf in self._input_fetchers.items():
            if not workspace.dry_run:
                input_vars = {self.keywords.input_name: input_conf['input_name']}
                input_namespace = workload_namespace + '.' + input_file
                input_path = self.expander.expand_var(input_conf['target_dir'],
                                                      extra_vars=input_vars)
                input_tuple = ('input-file', input_path)

                # Skip inputs that have already been cached
                if workspace.check_cache(input_tuple):
                    continue

                mirror_paths = ramble.mirror.mirror_archive_paths(
                    input_conf['fetcher'], os.path.join(self.name, input_file))

                with ramble.stage.InputStage(input_conf['fetcher'], name=input_namespace,
                                             path=self.expander.workload_input_dir,
                                             mirror_paths=mirror_paths) \
                        as stage:
                    stage.set_subdir(input_path)
                    stage.fetch()
                    if input_conf['fetcher'].digest:
                        stage.check()
                    stage.cache_local()

                    if input_conf['expand']:
                        try:
                            stage.expand_archive()
                        except spack.util.executable.ProcessError:
                            pass

                workspace.add_to_cache(input_tuple)
            else:
                logger.msg(f'DRY-RUN: Would download {input_conf["fetcher"].url}')

    def _prepare_license_path(self, workspace):
        self.license_path = os.path.join(workspace.shared_license_dir, self.name)
        self.license_file = os.path.join(self.license_path, self.license_inc_name)

        fs.mkdirp(self.license_path)

    register_phase('license_includes', pipeline='setup')

    def _license_includes(self, workspace):
        logger.debug("Writing License Includes")
        self._prepare_license_path(workspace)

        action_funcs = ramble.util.env.action_funcs
        config_scopes = ramble.config.scopes()
        shell = ramble.config.get('config:shell')
        var_set = set()
        for scope in config_scopes:
            license_conf = ramble.config.config.get_config('licenses',
                                                           scope=scope)
            if license_conf:
                app_licenses = license_conf[self.name] if self.name \
                    in license_conf else {}

                for action, conf in app_licenses.items():
                    (env_cmds, var_set) = action_funcs[action](conf,
                                                               var_set,
                                                               shell=shell)

                    with open(self.license_file, 'w+') as f:
                        for cmd in env_cmds:
                            if cmd:
                                f.write(cmd + '\n')

    register_phase('make_experiments', pipeline='setup', depends_on=['get_inputs'])

    def _make_experiments(self, workspace):
        """Create experiment directories

        Create the experiment this application encapsulates. This includes
        creating the experiment run directory, rendering the necessary
        templates, and injecting the experiment into the workspace all
        experiments file.
        """

        experiment_run_dir = self.expander.experiment_run_dir
        fs.mkdirp(experiment_run_dir)

        exec_vars = {}

        for mod in self._modifier_instances:
            exec_vars.update(mod.modded_variables(self))

        for template_name, template_conf in workspace.all_templates():
            expand_path = os.path.join(experiment_run_dir, template_name)
            logger.msg(f'Writing template {template_name} to {expand_path}')

            with open(expand_path, 'w+') as f:
                f.write(self.expander.expand_var(template_conf['contents'],
                                                 extra_vars=exec_vars))
            os.chmod(expand_path, stat.S_IRWXU | stat.S_IRWXG
                     | stat.S_IROTH | stat.S_IXOTH)

        experiment_script = workspace.experiments_script
        experiment_script.write(self.expander.expand_var('{batch_submit}\n'))
        self.set_status(status=experiment_status.SETUP)

    def _clean_hash_variables(self, workspace, variables):
        """Cleanup variables to hash before computing the hash

        Perform some general cleanup operations on variables
        before hashing, to help give useful hashes.
        """

        # Purge workspace name, as this shouldn't affect the experiments
        if 'workspace_name' in variables:
            del variables['workspace_name']

        # Remove the workspace path from variable definitions before hashing
        for var in variables:
            if isinstance(variables[var], six.string_types):
                variables[var] = variables[var].replace(workspace.root + os.path.sep, '')

    def populate_inventory(self, workspace, force_compute=False, require_exist=False):
        """Populate this experiment's hash inventory

        If an inventory file exists, read it first.
        If it does not exist, compute it using the internal information.

        If force_compute is set to true, always compute and never read.

        Args:
            force_compute: Boolean that allows forces the inventory to be computed instead of read
                           Used in pipelines that should create the inventory, instead of
                           consuming it.
        """

        experiment_run_dir = self.expander.experiment_run_dir
        inventory_file = os.path.join(experiment_run_dir, self._inventory_file_name)

        if os.path.exists(inventory_file) and not force_compute:
            with open(inventory_file, 'r') as f:
                self.hash_inventory = spack.util.spack_json.load(f)

        else:
            # Clean up variables before hashing
            vars_to_hash = self.variables.copy()
            self._clean_hash_variables(workspace, vars_to_hash)

            # Build inventory of attributes
            attributes_to_hash = [
                ('variables', vars_to_hash),
                ('modifiers', self.modifiers),
                ('chained_experiments', self.chained_experiments),
                ('internals', self.internals),
                ('env_vars', self._env_variable_sets),
            ]

            for attr, attr_dict in attributes_to_hash:
                self.hash_inventory['attributes'].append(
                    {
                        'name': attr,
                        'digest': ramble.util.hashing.hash_json(attr_dict),
                    }
                )

            # Build inventory of workspace templates
            for template_name, template_conf in workspace.all_templates():
                self.hash_inventory['templates'].append(
                    {
                        'name': template_name,
                        'digest': template_conf['digest'],
                    }
                )

            # Build inventory of inputs
            self._inputs_and_fetchers(self.expander.workload_name)

            for input_file, input_conf in self._input_fetchers.items():
                if input_conf['fetcher'].digest:
                    self.hash_inventory['inputs'].append(
                        {
                            'name': input_conf['input_name'],
                            'digest': input_conf['fetcher'].digest
                        }
                    )
                else:
                    self.hash_inventory['inputs'].append(
                        {
                            'name': input_conf['input_name'],
                            'digest': ramble.util.hashing.hash_string(input_conf['fetcher'].url),
                        }
                    )

        self.experiment_hash = ramble.util.hashing.hash_json(self.hash_inventory)

    register_phase('write_inventory', pipeline='setup', depends_on=['make_experiments'])

    def _write_inventory(self, workspace):
        """Build and write an inventory of an experiment

        Write an inventory file describing all of the contents of this
        experiment.
        """

        experiment_run_dir = self.expander.experiment_run_dir
        inventory_file = os.path.join(experiment_run_dir, self._inventory_file_name)

        with open(inventory_file, 'w+') as f:
            spack.util.spack_json.dump(self.hash_inventory, f)

    register_phase('archive_experiments', pipeline='archive')

    def _archive_experiments(self, workspace):
        """Archive an experiment directory

        Perform the archiving action on an experiment.
        This includes capturing:
        - Rendered templates within the experiment directory
        - All files that contain a figure of merit or success criteria
        - Any files that match an archive pattern
        """
        import glob
        experiment_run_dir = self.expander.experiment_run_dir
        ws_archive_dir = workspace.latest_archive_path

        archive_experiment_dir = experiment_run_dir.replace(workspace.root,
                                                            ws_archive_dir)

        fs.mkdirp(archive_experiment_dir)

        # Copy all of the templates to the archive directory
        for template_name, _ in workspace.all_templates():
            src = os.path.join(experiment_run_dir, template_name)
            if os.path.exists(src):
                shutil.copy(src, archive_experiment_dir)

        # Copy all figure of merit files
        criteria_list = workspace.success_list
        analysis_files, _, _ = self._analysis_dicts(criteria_list)
        for file, file_conf in analysis_files.items():
            if os.path.exists(file):
                shutil.copy(file, archive_experiment_dir)

        # Copy all archive patterns
        archive_patterns = set(self.archive_patterns.keys())
        for mod in self._modifier_instances:
            for pattern in mod.archive_patterns.keys():
                archive_patterns.add(pattern)

        for pattern in archive_patterns:
            exp_pattern = self.expander.expand_var(pattern)
            for file in glob.glob(exp_pattern):
                shutil.copy(file, archive_experiment_dir)

        for file_name in [self._inventory_file_name, self._status_file_name]:
            file = os.path.join(experiment_run_dir, file_name)
            if os.path.exists(file):
                shutil.copy(file, archive_experiment_dir)

    register_phase('prepare_analysis', pipeline='analyze')

    def _prepare_analysis(self, workspace):
        """Prepapre experiment for analysis extraction

        This function performs any actions that are necessary before the
        figures of merit, and success criteria can be properly extracted.

        This function can be overridden at the application level to perform
        application specific processing of the output.
        """
        pass

    register_phase('analyze_experiments', pipeline='analyze', depends_on=['prepare_analysis'])

    def _analyze_experiments(self, workspace):
        """Perform experiment analysis.

        This method will build up the fom_values dictionary. Its structure is:

        fom_values[context][fom]

        A fom can show up in any number of explicit contexts (including zero).
        If the number of explicit contexts is zero, the fom is associated with
        the default '(null)' context.

        Success is determined at analysis time as well. This happens by checking if:
         - At least one FOM is extracted
         AND
         - Any defined success criteria pass

        Success criteria are defined within the application.py, but can also be
        injected in a workspace config.
        """

        if self.get_status() == experiment_status.UNKNOWN.name and not workspace.dry_run:
            logger.die(
                f'Workspace status is {self.get_status()}\n'
                'Make sure your workspace is fully setup with\n'
                '    ramble workspace setup'
            )

        def format_context(context_match, context_format):

            context_val = {}
            if isinstance(context_format, six.string_types):
                for group in string.Formatter().parse(context_format):
                    if group[1]:
                        context_val[group[1]] = context_match[group[1]]

            context_string = context_format.replace('{', '').replace('}', '') \
                + ' = ' + context_format.format(**context_val)
            return context_string

        fom_values = {}

        criteria_list = workspace.success_list

        files, contexts, foms = self._analysis_dicts(criteria_list)

        # Iterate over files. We already know they exist
        for file, file_conf in files.items():

            # Start with no active contexts in a file.
            active_contexts = {}
            logger.debug(f'Reading log file: {file}')

            with open(file, 'r') as f:
                for line in f.readlines():
                    logger.debug(f'Line: {line}')

                    for criteria in file_conf['success_criteria']:
                        logger.debug('Looking for criteria %s' % criteria)
                        criteria_obj = criteria_list.find_criteria(criteria)
                        if criteria_obj.passed(line, self):
                            criteria_obj.mark_found()

                    for context in file_conf['contexts']:
                        context_conf = contexts[context]
                        context_match = context_conf['regex'].match(line)

                        if context_match:
                            context_name = \
                                format_context(context_match,
                                               context_conf['format'])
                            logger.debug('Line was: %s' % line)
                            logger.debug(f' Context match {context} -- {context_name}')

                            active_contexts[context] = context_name

                            if context_name not in fom_values:
                                fom_values[context_name] = {}

                    for fom in file_conf['foms']:
                        logger.debug(f'  Testing for fom {fom}')
                        fom_conf = foms[fom]
                        fom_match = fom_conf['regex'].match(line)

                        if fom_match:
                            fom_vars = {}
                            for k, v in fom_match.groupdict().items():
                                fom_vars[k] = v
                            fom_name = self.expander.expand_var(fom, extra_vars=fom_vars)

                            if fom_conf['group'] in fom_conf['regex'].groupindex:
                                logger.debug(' --- Matched fom %s' % fom_name)
                                fom_contexts = []
                                if fom_conf['contexts']:
                                    for context in fom_conf['contexts']:
                                        context_name = active_contexts[context] \
                                            if context in active_contexts \
                                            else 'null'
                                        fom_contexts.append(context_name)
                                else:
                                    fom_contexts.append('null')

                                for context in fom_contexts:
                                    if context not in fom_values:
                                        fom_values[context] = {}
                                    fom_val = fom_match.group(fom_conf['group'])
                                    fom_values[context][fom_name] = {
                                        'value': fom_val,
                                        'units': fom_conf['units'],
                                        'origin': fom_conf['origin'],
                                        'origin_type': fom_conf['origin_type']
                                    }

        # Test all non-file based success criteria
        for criteria_obj in criteria_list.all_criteria():
            if criteria_obj.file is None:
                if criteria_obj.passed(app_inst=self, fom_values=fom_values):
                    criteria_obj.mark_found()

        exp_ns = self.expander.experiment_namespace
        self.results = {'name': exp_ns}

        success = False
        for fom in fom_values.values():
            for value in fom.values():
                if 'origin_type' in value and value['origin_type'] == 'application':
                    success = True
        success = success and criteria_list.passed()

        if self.repeats[0]:
            self.results['N_REPEATS'] = self.repeats[1]
        else:
            self.results['N_REPEATS'] = 0
        self.results['EXPERIMENT_CHAIN'] = self.chain_order.copy()

        if success:
            self.set_status(status=experiment_status.SUCCESS)
        else:
            self.set_status(status=experiment_status.FAILED)

        self.results['RAMBLE_STATUS'] = self.get_status()

        if success or workspace.always_print_foms:
            self.results['RAMBLE_VARIABLES'] = {}
            self.results['RAMBLE_RAW_VARIABLES'] = {}
            for var, val in self.variables.items():
                self.results['RAMBLE_RAW_VARIABLES'][var] = val
                self.results['RAMBLE_VARIABLES'][var] = self.expander.expand_var(val)
            self.results['CONTEXTS'] = []

            for context, fom_map in fom_values.items():
                context_map = {'name': context, 'foms': []}

                for fom_name, fom in fom_map.items():
                    fom_copy = fom.copy()
                    fom_copy['name'] = fom_name
                    context_map['foms'].append(fom_copy)

                self.results['CONTEXTS'].append(context_map)

        workspace.append_result(self.results)

    def calculate_statistics(self, workspace):
        """Calculate statistics for results of repeated experiments

        When repeated experiments are used, this method aggregates the results of
        each experiment's repeats and calculates statistics for each numeric FOM.

        If a FOM is non-numeric, no calculations are performed.

        Statistics are injected into the results file under the base experiment
        namespace.
        """

        def is_numeric(value):
            """Returns true if a fom value is numeric"""

            try:
                float(value)
                return True
            except ValueError:
                return False

        repeat_experiments = {}
        repeat_foms = {}
        first_repeat_exp = ''

        # repeat_experiments dict {repeat experiment namespace: {dict}}
        # repeat_foms dict {context: {(fom name, units, origin, origin_type): [list of values]}}
        # origin_type is generated as 'summary::stat_name'

        # Check if this is the base experiment of a set of repeats
        if not self.repeats[0]:
            return
        n_repeats = self.repeats[1]

        base_exp_name = self.expander.experiment_name
        base_exp_namespace = self.expander.experiment_namespace

        # Create a list of all repeats by inserting repeat index
        for n in range(1, n_repeats + 1):
            if '.chain' in base_exp_name:
                insert_idx = base_exp_name.find('.chain')
                repeat_exp_namespace = base_exp_name[:insert_idx] + f'.{n}' \
                    + base_exp_name[insert_idx:]
            else:
                base_exp_namespace = self.expander.experiment_namespace
                repeat_exp_namespace = f'{base_exp_namespace}.{n}'
            repeat_experiments[repeat_exp_namespace] = {}
            repeat_experiments[repeat_exp_namespace]['base_exp'] = base_exp_namespace
            if n == 1:
                first_repeat_exp = repeat_exp_namespace

        # Create initial results dict since analysis pipeline was skipped for base exp
        self.results = {'name': base_exp_namespace}
        self.results['N_REPEATS'] = n_repeats
        self.results['EXPERIMENT_CHAIN'] = self.chain_order.copy()

        #
        # If repeat_success_strict is true, one failed experiment will fail the whole set
        # and statistics will not be calculated
        # If repeat_success_strict is false, statistics will be calculated for all successful
        # experiments
        #
        repeat_success = False
        exp_success = []
        for exp in repeat_experiments.keys():
            if exp in self.experiment_set.experiments.keys():
                exp_inst = self.experiment_set.experiments[exp]
            elif exp in self.experiment_set.chained_experiments.keys():
                exp_inst = self.experiment_set.chained_experiments[exp]
            else:
                continue

            exp_success.append(exp_inst.get_status())

        if workspace.repeat_success_strict:
            if 'FAILED' in exp_success:
                repeat_success = False
            else:
                repeat_success = True
        else:
            if 'SUCCESS' in exp_success:
                repeat_success = True
            else:
                repeat_success = False

        if repeat_success:
            self.set_status(status=experiment_status.SUCCESS)
        else:
            self.set_status(status=experiment_status.FAILED)

        self.results['RAMBLE_STATUS'] = self.get_status()

        if repeat_success or workspace.always_print_foms:
            logger.debug(f'Calculating statistics for {n_repeats} repeats of {base_exp_name}')
            self.results['RAMBLE_VARIABLES'] = {}
            self.results['RAMBLE_RAW_VARIABLES'] = {}
            for var, val in self.variables.items():
                self.results['RAMBLE_RAW_VARIABLES'][var] = val
                self.results['RAMBLE_VARIABLES'][var] = self.expander.expand_var(val)
            self.results['CONTEXTS'] = []

            results = []

            # Iterate through repeat experiment instances, extract foms, and aggregate them
            for exp in repeat_experiments.keys():
                if exp in self.experiment_set.experiments.keys():
                    exp_inst = self.experiment_set.experiments[exp]
                elif exp in self.experiment_set.chained_experiments.keys():
                    exp_inst = self.experiment_set.chained_experiments[exp]
                else:
                    continue

                # When strict success is off for repeats (loose success), skip failed exps
                if (not workspace.repeat_success_strict
                    and exp_inst.results['RAMBLE_STATUS'] == 'FAILED'):
                    continue

                if 'CONTEXTS' in exp_inst.results:
                    for context in exp_inst.results['CONTEXTS']:
                        context_name = context['name']

                        if context_name not in repeat_foms.keys():
                            repeat_foms[context_name] = {}

                        for foms in context['foms']:
                            fom_key = (foms['name'], foms['units'],
                                       foms['origin'], foms['origin_type'])

                            # Stats will not be calculated for non-numeric foms so they're skipped
                            if is_numeric(foms['value']):
                                if fom_key not in repeat_foms[context_name].keys():
                                    repeat_foms[context_name][fom_key] = []
                                repeat_foms[context_name][fom_key].append(float(foms['value']))

            # Iterate through the aggregated foms, calculate stats, and insert into results
            for context, fom_dict in repeat_foms.items():
                context_map = {'name': context, 'foms': []}

                for fom_key, fom_values in fom_dict.items():
                    fom_name = fom_key[0]
                    fom_units = fom_key[1]
                    fom_origin = fom_key[2]

                    calcs = []

                    for statistic in ramble.util.stats.all_stats:
                        calcs.append(statistic.report(fom_values, fom_units))

                    for calc in calcs:
                        fom_dict = {'value': calc[0], 'units': calc[1], 'origin': fom_origin,
                                    'origin_type': calc[2], 'name': fom_name}

                        context_map['foms'].append(fom_dict)

                results.append(context_map)

            if results:
                self.results['CONTEXTS'] = results

        workspace.insert_result(self.results, first_repeat_exp)

    def _new_file_dict(self):
        """Create a dictionary to represent a new log file"""
        return {
            'success_criteria': [],
            'contexts': [],
            'foms': []
        }

    def _analysis_dicts(self, criteria_list):
        """Extract files that need to be analyzed.

        Process figures_of_merit, and return the manipulated dictionaries
        to allow them to be extracted.

        Additionally, ensure the success criteria list is complete.

        Returns:
            files (dict): All files that need to be processed
            contexts (dict): Any contexts that have been defined
            foms (dict): All figures of merit that need to be extracted
        """

        files = {}
        contexts = {}
        foms = {}

        # Add the application defined criteria
        criteria_list.flush_scope('application_definition')

        success_lists = [
            ('application_definition', self.success_criteria),
        ]

        logger.debug(f' Number of modifiers are: {len(self._modifier_instances)}')
        for mod in self._modifier_instances:
            success_lists.append(('modifier_definition', mod.success_criteria))

        for success_scope, success_list in success_lists:
            for criteria, conf in success_list.items():
                if conf['mode'] == 'string':
                    criteria_list.add_criteria(success_scope, criteria,
                                               conf['mode'], re.compile(
                                                   self.expander.expand_var(conf['match'])
                                               ),
                                               conf['file'])

        criteria_list.add_criteria(scope='application_definition',
                                   name='_application_function',
                                   mode='application_function')

        # Extract file paths for all criteria
        for criteria in criteria_list.all_criteria():
            log_path = self.expander.expand_var(criteria.file)
            if log_path not in files and os.path.exists(log_path):
                files[log_path] = self._new_file_dict()

            if log_path in files:
                files[log_path]['success_criteria'].append(criteria.name)

        # Remap fom / context / file data
        # Could push this into the language features in the future
        fom_definitions = self.figures_of_merit.copy()
        for fom, fom_def in fom_definitions.items():
            fom_def['origin'] = self.name
            fom_def['origin_type'] = 'application'

        fom_contexts = self.figure_of_merit_contexts.copy()
        for mod in self._modifier_instances:
            fom_contexts.update(mod.figure_of_merit_contexts)

            mod_vars = mod.modded_variables(self)

            for fom, fom_def in mod.figures_of_merit.items():
                fom_definitions[fom] = {'origin': f'{mod}', 'origin_type': 'modifier'}
                for attr in fom_def.keys():
                    if isinstance(fom_def[attr], list):
                        fom_definitions[fom][attr] = fom_def[attr].copy()
                    else:
                        fom_definitions[fom][attr] = self.expander.expand_var(fom_def[attr],
                                                                              mod_vars)

        for fom, conf in fom_definitions.items():
            log_path = self.expander.expand_var(conf['log_file'])
            if log_path not in files and os.path.exists(log_path):
                files[log_path] = self._new_file_dict()

            if log_path in files:
                logger.debug('Log = %s' % log_path)
                logger.debug('Conf = %s' % conf)
                if conf['contexts']:
                    files[log_path]['contexts'].extend(conf['contexts'])
                files[log_path]['foms'].append(fom)

            foms[fom] = {
                'regex': re.compile(r'%s' % self.expander.expand_var(conf['regex'])),
                'contexts': [],
                'group': conf['group_name'],
                'units': conf['units'],
                'origin': conf['origin'],
                'origin_type': conf['origin_type']
            }
            if conf['contexts']:
                foms[fom]['contexts'].extend(conf['contexts'])
                for context in conf['contexts']:
                    regex_str = \
                        self.expander.expand_var(fom_contexts[context]['regex'])
                    format_str = \
                        fom_contexts[context]['output_format']
                    contexts[context] = {
                        'regex': re.compile(r'%s' % regex_str),
                        'format': format_str
                    }

        return files, contexts, foms

    def read_status(self):
        """Read status from an experiment's status file, if possible.

        Set this experiment's status based on the status file in the experiment
        run directory, if it exists. If it doesn't exist, set its status to
        experiment_status.UNKNOWN
        """
        status_path = os.path.join(
            self.expander.expand_var_name(self.keywords.experiment_run_dir),
            self._status_file_name
        )

        if os.path.isfile(status_path):
            with open(status_path, 'r') as f:
                status_data = spack.util.spack_json.load(f)
            self.variables[self.keywords.experiment_status] = \
                status_data[self.keywords.experiment_status]
        else:
            self.set_status(experiment_status.UNKNOWN)

    def set_status(self, status=experiment_status.UNKNOWN):
        """Set the status of this experiment"""
        self.variables[self.keywords.experiment_status] = status.name

    def get_status(self):
        """Get the status of this experiment"""
        return self.variables[self.keywords.experiment_status]

    register_phase('write_status', pipeline='analyze', depends_on=['analyze_experiments'])
    register_phase('write_status', pipeline='setup', depends_on=['make_experiments'])

    def _write_status(self, workspace):
        """Phase to write an experiment's ramble_status.json file"""

        status_data = {}
        status_data[self.keywords.experiment_status] = \
            self.expander.expand_var_name(self.keywords.experiment_status)

        exp_dir = self.expander.expand_var_name(self.keywords.experiment_run_dir)

        status_path = os.path.join(
            exp_dir,
            self._status_file_name
        )

        if os.path.exists(exp_dir):
            with open(status_path, 'w+') as f:
                spack.util.spack_json.dump(status_data, f)

    register_builtin('env_vars', required=True)

    def env_vars(self):
        command = []
        # ensure license variables are set / modified
        # Process one scope at a time, to ensure
        # highest-precedence scopes are processed last
        config_scopes = ramble.config.scopes()
        shell = ramble.config.get('config:shell')

        action_funcs = ramble.util.env.action_funcs

        for scope in config_scopes:
            license_conf = ramble.config.config.get_config('licenses',
                                                           scope=scope)
            if license_conf:
                if self.name in license_conf:
                    app_licenses = license_conf[self.name]
                    if app_licenses:
                        # Append logic to source file which contains the exports
                        command.append(f". {{license_input_dir}}/{self.license_inc_name}")

        # Process environment variable actions
        for env_var_set in self._env_variable_sets:
            for action, conf in env_var_set.items():
                (env_cmds, _) = action_funcs[action](conf,
                                                     set(),
                                                     shell=shell)

                for cmd in env_cmds:
                    if cmd:
                        command.append(cmd)

        for mod_inst in self._modifier_instances:
            for action, conf in mod_inst.all_env_var_modifications():
                (env_cmds, _) = action_funcs[action](conf,
                                                     set(),
                                                     shell=shell)

                for cmd in env_cmds:
                    if cmd:
                        command.append(cmd)

        return command

    def evaluate_success(self):
        """Hook for applications to evaluate custom success criteria

        Expected to perform analysis and return either true or false.
        """

        return True


class ApplicationError(RambleError):
    """
    Exception that is raised by applications
    """


class PhaseCycleDetectedError(ApplicationError):
    """
    Exception raised when a cycle is detected while ordering phases
    """


class InvalidPhaseError(ApplicationError):
    """
    Exception raised when a phase is used but not defined
    """


class ChainCycleDetectedError(ApplicationError):
    """
    Exception raised when a cycle is detected in a defined experiment chain
    """


class InvalidChainError(ApplicationError):
    """
    Exception raised when a invalid chained experiment is defined
    """<|MERGE_RESOLUTION|>--- conflicted
+++ resolved
@@ -615,11 +615,8 @@
                     new_inst.variables[self.keywords.experiment_name] = new_name
                     new_inst.variables[self.keywords.experiment_index] = \
                         self.expander.expand_var_name(self.keywords.experiment_index)
-<<<<<<< HEAD
                     new_inst.repeats = self.repeats
-=======
                     new_inst.read_status()
->>>>>>> 71dc353b
 
                     # Extract inherited variables
                     if namespace.inherit_variables in cur_exp_def:
