--- conflicted
+++ resolved
@@ -61,11 +61,7 @@
         pkg_spec: intel-mpi@2018.4.274
         compiler: gcc
       openfoam:
-<<<<<<< HEAD
-        pkg_spec: openfoam-org
-=======
-        spack_spec: openfoam
->>>>>>> da4e0cb8
+        pkg_spec: openfoam
         compiler: gcc
     environments:
       openfoam:
