--- conflicted
+++ resolved
@@ -77,12 +77,8 @@
         ws._re_read()
 
         applications_file = os.path.join(ws.root, "applications_test.yaml")
-<<<<<<< HEAD
         software_file = os.path.join(ws.root, "software_test.yaml")
-=======
-        spack_file = os.path.join(ws.root, "spack_test.yaml")
         licenses_file = os.path.join(ws.root, "licenses.yaml")
->>>>>>> c2074ba4
 
         with open(applications_file, "w+") as f:
             f.write(test_applications)
@@ -94,12 +90,8 @@
             f.write(test_licenses)
 
         config("add", "-f", applications_file, global_args=["-w", workspace_name])
-<<<<<<< HEAD
         config("add", "-f", software_file, global_args=["-w", workspace_name])
-=======
-        config("add", "-f", spack_file, global_args=["-w", workspace_name])
         config("add", "-f", licenses_file, global_args=["-w", workspace_name])
->>>>>>> c2074ba4
 
         ws._re_read()
 
@@ -109,10 +101,7 @@
             assert "ensure_installed" in data
             assert "test_experiment" in data
             assert "zlib" in data
-<<<<<<< HEAD
             assert "pkg_spec: zlib@1.2.12" in data
-=======
-            assert "spack_spec: zlib@1.2.12" in data
             assert "licenses" in data
             assert "TEST_LICENSE: port@server" in data
 
@@ -121,5 +110,4 @@
             ws.experiment_dir, "zlib", "ensure_installed", "test_experiment", "execute_experiment"
         )
         with open(exec_file) as f:
-            assert "license.inc" in f.read()
->>>>>>> c2074ba4
+            assert "license.inc" in f.read()