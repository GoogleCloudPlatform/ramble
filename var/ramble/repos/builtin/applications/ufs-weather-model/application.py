# Copyright 2022-2024 The Ramble Authors
#
# Licensed under the Apache License, Version 2.0 <LICENSE-APACHE or
# https://www.apache.org/licenses/LICENSE-2.0> or the MIT license
# <LICENSE-MIT or https://opensource.org/licenses/MIT>, at your
# option. This file may not be copied, modified, or distributed
# except according to those terms.

import os
from ramble.appkit import *
from ramble.expander import Expander


class UfsWeatherModel(SpackApplication):
<<<<<<< HEAD
    '''Define FV3 application via ufs-weather-model'''
    name = 'ufs-weather-model'

    maintainers('rfbgo')

    tags('nwp', 'weather')

    define_compiler('gcc9', pkg_spec='gcc@9.3.0')

    software_spec('ompi415', pkg_spec="openmpi@4.1.5", compiler='gcc9')

    software_spec('python39', pkg_spec="python@3.9.15", compiler='gcc9')
    software_spec('esmf', pkg_spec="esmf@8.0.1", compiler='gcc9')

    software_spec('ufs-weather-model',
                  pkg_spec='ufs-weather-model@2.0.0 +avx2 +openmp', compiler='gcc9')

    required_package('ufs-weather-model')

    input_file('simple_test_case', url='https://ftp.emc.ncep.noaa.gov/EIB/UFS/simple-test-case.tar.gz',
               sha256='c713ecb208abcff9a7ec74d7991915d842f85a53b5771afa6b9c57c27651aaeb',
               description='Simple test case for ufs-weather-model')

    executable('execute', 'ufs_weather_model', use_mpi=True)

    executable('copy_input',
               template=['cp -pR {input_path}/* {experiment_run_dir}'], use_mpi=False)

    workload('simple_test_case', executables=['copy_input', 'execute'], input='simple_test_case')

    workload_variable('input_path', default='{simple_test_case}',
                      description='extracted simple-test-case tarfile path',
                      workloads=['simple_test_case'])

    log_str = os.path.join(Expander.expansion_str('experiment_run_dir'),
                           Expander.expansion_str('experiment_name') + '.out')

    figure_of_merit('Total wall clock time',
                    fom_regex=(r'^\s*The total amount of wall time\s+=\s+'
                               r'(?P<walltime>[0-9]+\.[0-9]+).*'),
                    group_name='walltime', log_file=log_str, units='s')

    figure_of_merit('Total user mode time',
                    fom_regex=(r'^\s*The total amount of time in user mode\s+=\s+'
                               r'(?P<usertime>[0-9]+\.[0-9]+).*'),
                    group_name='usertime', log_file=log_str, units='s')

    figure_of_merit('Total sys mode time',
                    fom_regex=(r'^\s*The total amount of time in sys mode\s+=\s+'
                               r'(?P<systime>[0-9]+\.[0-9]+).*'),
                    group_name='systime', log_file=log_str, units='s')

    figure_of_merit('Maximum resident set size',
                    fom_regex=(r'^\s*The maximum resident set size.*\s+=\s+'
                               r'(?P<res_set_size>[0-9]+).*'),
                    group_name='res_set_size', log_file=log_str, units='KB')

    figure_of_merit('Mean specific humidity above 75mb',
                    fom_regex=(r'^\s*Mean specific humidity.*=\s+'
                               r'(?P<mean_sp_hum>[0-9]+\.[0-9]+).*'),
                    group_name='mean_sp_hum', log_file=log_str, units='mg/kg')

    figure_of_merit('Total surface pressure',
                    fom_regex=(r'^\s*Total surface pressure.*=\s+'
                               r'(?P<tot_surf_press>[0-9]+\.[0-9]+).*'),
                    group_name='tot_surf_press', log_file=log_str, units='mb')

    figure_of_merit('mean dry surface pressure',
                    fom_regex=(r'^\s*mean dry surface pressure.*=\s+'
                               r'(?P<mean_dry_surf_press>'
                               r'[\+\-]*[0-9]*\.*[0-9]+E*[\+\-]*[0-9]*'
                               r').*'),
                    group_name='mean_dry_surf_press', log_file=log_str, units='mb')

    figure_of_merit('Total water vapor',
                    fom_regex=(r'^\s*Total Water Vapor.*=\s+'
                               r'(?P<tot_h2o_vapor>'
                               r'[\+\-]*[0-9]*\.*[0-9]+E*[\+\-]*[0-9]*'
                               r').*'),
                    group_name='tot_h2o_vapor', log_file=log_str, units='kg/m**2')

    figure_of_merit('Total cloud water',
                    fom_regex=(r'^\s*Total cloud water.*=\s+'
                               r'(?P<tot_cloud_h2o>'
                               r'[\+\-]*[0-9]*\.*[0-9]+E*[\+\-]*[0-9]*'
                               r').*'),
                    group_name='tot_cloud_h2o', log_file=log_str, units='kg/m**2')

    figure_of_merit('Total rain water',
                    fom_regex=(r'^\s*Total rain water.*=\s+'
                               r'(?P<tot_rain_h2o>'
                               r'[\+\-]*[0-9]*\.*[0-9]+E*[\+\-]*[0-9]*'
                               r').*'),
                    group_name='tot_rain_h2o', log_file=log_str, units='kg/m**2')

    figure_of_merit('Total snow',
                    fom_regex=(r'^\s*Total snow.*=\s+'
                               r'(?P<tot_snow>'
                               r'[\+\-]*[0-9]*\.*[0-9]+E*[\+\-]*[0-9]*'
                               r').*'),
                    group_name='tot_snow', log_file=log_str, units='kg/m**2')

    figure_of_merit('Total graupel',
                    fom_regex=(r'^\s*Total graupel.*=\s+'
                               r'(?P<tot_graupel>'
                               r'[\+\-]*[0-9]*\.*[0-9]+E*[\+\-]*[0-9]*'
                               r').*'),
                    group_name='tot_graupel', log_file=log_str, units='kg/m**2')

    success_criteria('program_ended', mode='string',
                     match=r'^\s+PROGRAM.*HAS ENDED\..*',
                     file=log_str)
=======
    """Define FV3 application via ufs-weather-model"""

    name = "ufs-weather-model"

    maintainers("rfbgo")

    tags("nwp", "weather")

    define_compiler("gcc9", spack_spec="gcc@9.3.0")

    software_spec("ompi415", spack_spec="openmpi@4.1.5", compiler="gcc9")

    software_spec("python39", spack_spec="python@3.9.15", compiler="gcc9")
    software_spec("esmf", spack_spec="esmf@8.0.1", compiler="gcc9")

    software_spec(
        "ufs-weather-model",
        spack_spec="ufs-weather-model@2.0.0 +avx2 +openmp",
        compiler="gcc9",
    )

    required_package("ufs-weather-model")

    input_file(
        "simple_test_case",
        url="https://ftp.emc.ncep.noaa.gov/EIB/UFS/simple-test-case.tar.gz",
        sha256="c713ecb208abcff9a7ec74d7991915d842f85a53b5771afa6b9c57c27651aaeb",
        description="Simple test case for ufs-weather-model",
    )

    executable("execute", "ufs_weather_model", use_mpi=True)

    executable(
        "copy_input",
        template=["cp -pR {input_path}/* {experiment_run_dir}"],
        use_mpi=False,
    )

    workload(
        "simple_test_case",
        executables=["copy_input", "execute"],
        input="simple_test_case",
    )

    workload_variable(
        "input_path",
        default="{simple_test_case}",
        description="extracted simple-test-case tarfile path",
        workloads=["simple_test_case"],
    )

    log_str = os.path.join(
        Expander.expansion_str("experiment_run_dir"),
        Expander.expansion_str("experiment_name") + ".out",
    )

    figure_of_merit(
        "Total wall clock time",
        fom_regex=(
            r"^\s*The total amount of wall time\s+=\s+"
            r"(?P<walltime>[0-9]+\.[0-9]+).*"
        ),
        group_name="walltime",
        log_file=log_str,
        units="s",
    )

    figure_of_merit(
        "Total user mode time",
        fom_regex=(
            r"^\s*The total amount of time in user mode\s+=\s+"
            r"(?P<usertime>[0-9]+\.[0-9]+).*"
        ),
        group_name="usertime",
        log_file=log_str,
        units="s",
    )

    figure_of_merit(
        "Total sys mode time",
        fom_regex=(
            r"^\s*The total amount of time in sys mode\s+=\s+"
            r"(?P<systime>[0-9]+\.[0-9]+).*"
        ),
        group_name="systime",
        log_file=log_str,
        units="s",
    )

    figure_of_merit(
        "Maximum resident set size",
        fom_regex=(
            r"^\s*The maximum resident set size.*\s+=\s+"
            r"(?P<res_set_size>[0-9]+).*"
        ),
        group_name="res_set_size",
        log_file=log_str,
        units="KB",
    )

    figure_of_merit(
        "Mean specific humidity above 75mb",
        fom_regex=(
            r"^\s*Mean specific humidity.*=\s+"
            r"(?P<mean_sp_hum>[0-9]+\.[0-9]+).*"
        ),
        group_name="mean_sp_hum",
        log_file=log_str,
        units="mg/kg",
    )

    figure_of_merit(
        "Total surface pressure",
        fom_regex=(
            r"^\s*Total surface pressure.*=\s+"
            r"(?P<tot_surf_press>[0-9]+\.[0-9]+).*"
        ),
        group_name="tot_surf_press",
        log_file=log_str,
        units="mb",
    )

    figure_of_merit(
        "mean dry surface pressure",
        fom_regex=(
            r"^\s*mean dry surface pressure.*=\s+"
            r"(?P<mean_dry_surf_press>"
            r"[\+\-]*[0-9]*\.*[0-9]+E*[\+\-]*[0-9]*"
            r").*"
        ),
        group_name="mean_dry_surf_press",
        log_file=log_str,
        units="mb",
    )

    figure_of_merit(
        "Total water vapor",
        fom_regex=(
            r"^\s*Total Water Vapor.*=\s+"
            r"(?P<tot_h2o_vapor>"
            r"[\+\-]*[0-9]*\.*[0-9]+E*[\+\-]*[0-9]*"
            r").*"
        ),
        group_name="tot_h2o_vapor",
        log_file=log_str,
        units="kg/m**2",
    )

    figure_of_merit(
        "Total cloud water",
        fom_regex=(
            r"^\s*Total cloud water.*=\s+"
            r"(?P<tot_cloud_h2o>"
            r"[\+\-]*[0-9]*\.*[0-9]+E*[\+\-]*[0-9]*"
            r").*"
        ),
        group_name="tot_cloud_h2o",
        log_file=log_str,
        units="kg/m**2",
    )

    figure_of_merit(
        "Total rain water",
        fom_regex=(
            r"^\s*Total rain water.*=\s+"
            r"(?P<tot_rain_h2o>"
            r"[\+\-]*[0-9]*\.*[0-9]+E*[\+\-]*[0-9]*"
            r").*"
        ),
        group_name="tot_rain_h2o",
        log_file=log_str,
        units="kg/m**2",
    )

    figure_of_merit(
        "Total snow",
        fom_regex=(
            r"^\s*Total snow.*=\s+"
            r"(?P<tot_snow>"
            r"[\+\-]*[0-9]*\.*[0-9]+E*[\+\-]*[0-9]*"
            r").*"
        ),
        group_name="tot_snow",
        log_file=log_str,
        units="kg/m**2",
    )

    figure_of_merit(
        "Total graupel",
        fom_regex=(
            r"^\s*Total graupel.*=\s+"
            r"(?P<tot_graupel>"
            r"[\+\-]*[0-9]*\.*[0-9]+E*[\+\-]*[0-9]*"
            r").*"
        ),
        group_name="tot_graupel",
        log_file=log_str,
        units="kg/m**2",
    )

    success_criteria(
        "program_ended",
        mode="string",
        match=r"^\s+PROGRAM.*HAS ENDED\..*",
        file=log_str,
    )
>>>>>>> cc7a83e7
<|MERGE_RESOLUTION|>--- conflicted
+++ resolved
@@ -12,120 +12,6 @@
 
 
 class UfsWeatherModel(SpackApplication):
-<<<<<<< HEAD
-    '''Define FV3 application via ufs-weather-model'''
-    name = 'ufs-weather-model'
-
-    maintainers('rfbgo')
-
-    tags('nwp', 'weather')
-
-    define_compiler('gcc9', pkg_spec='gcc@9.3.0')
-
-    software_spec('ompi415', pkg_spec="openmpi@4.1.5", compiler='gcc9')
-
-    software_spec('python39', pkg_spec="python@3.9.15", compiler='gcc9')
-    software_spec('esmf', pkg_spec="esmf@8.0.1", compiler='gcc9')
-
-    software_spec('ufs-weather-model',
-                  pkg_spec='ufs-weather-model@2.0.0 +avx2 +openmp', compiler='gcc9')
-
-    required_package('ufs-weather-model')
-
-    input_file('simple_test_case', url='https://ftp.emc.ncep.noaa.gov/EIB/UFS/simple-test-case.tar.gz',
-               sha256='c713ecb208abcff9a7ec74d7991915d842f85a53b5771afa6b9c57c27651aaeb',
-               description='Simple test case for ufs-weather-model')
-
-    executable('execute', 'ufs_weather_model', use_mpi=True)
-
-    executable('copy_input',
-               template=['cp -pR {input_path}/* {experiment_run_dir}'], use_mpi=False)
-
-    workload('simple_test_case', executables=['copy_input', 'execute'], input='simple_test_case')
-
-    workload_variable('input_path', default='{simple_test_case}',
-                      description='extracted simple-test-case tarfile path',
-                      workloads=['simple_test_case'])
-
-    log_str = os.path.join(Expander.expansion_str('experiment_run_dir'),
-                           Expander.expansion_str('experiment_name') + '.out')
-
-    figure_of_merit('Total wall clock time',
-                    fom_regex=(r'^\s*The total amount of wall time\s+=\s+'
-                               r'(?P<walltime>[0-9]+\.[0-9]+).*'),
-                    group_name='walltime', log_file=log_str, units='s')
-
-    figure_of_merit('Total user mode time',
-                    fom_regex=(r'^\s*The total amount of time in user mode\s+=\s+'
-                               r'(?P<usertime>[0-9]+\.[0-9]+).*'),
-                    group_name='usertime', log_file=log_str, units='s')
-
-    figure_of_merit('Total sys mode time',
-                    fom_regex=(r'^\s*The total amount of time in sys mode\s+=\s+'
-                               r'(?P<systime>[0-9]+\.[0-9]+).*'),
-                    group_name='systime', log_file=log_str, units='s')
-
-    figure_of_merit('Maximum resident set size',
-                    fom_regex=(r'^\s*The maximum resident set size.*\s+=\s+'
-                               r'(?P<res_set_size>[0-9]+).*'),
-                    group_name='res_set_size', log_file=log_str, units='KB')
-
-    figure_of_merit('Mean specific humidity above 75mb',
-                    fom_regex=(r'^\s*Mean specific humidity.*=\s+'
-                               r'(?P<mean_sp_hum>[0-9]+\.[0-9]+).*'),
-                    group_name='mean_sp_hum', log_file=log_str, units='mg/kg')
-
-    figure_of_merit('Total surface pressure',
-                    fom_regex=(r'^\s*Total surface pressure.*=\s+'
-                               r'(?P<tot_surf_press>[0-9]+\.[0-9]+).*'),
-                    group_name='tot_surf_press', log_file=log_str, units='mb')
-
-    figure_of_merit('mean dry surface pressure',
-                    fom_regex=(r'^\s*mean dry surface pressure.*=\s+'
-                               r'(?P<mean_dry_surf_press>'
-                               r'[\+\-]*[0-9]*\.*[0-9]+E*[\+\-]*[0-9]*'
-                               r').*'),
-                    group_name='mean_dry_surf_press', log_file=log_str, units='mb')
-
-    figure_of_merit('Total water vapor',
-                    fom_regex=(r'^\s*Total Water Vapor.*=\s+'
-                               r'(?P<tot_h2o_vapor>'
-                               r'[\+\-]*[0-9]*\.*[0-9]+E*[\+\-]*[0-9]*'
-                               r').*'),
-                    group_name='tot_h2o_vapor', log_file=log_str, units='kg/m**2')
-
-    figure_of_merit('Total cloud water',
-                    fom_regex=(r'^\s*Total cloud water.*=\s+'
-                               r'(?P<tot_cloud_h2o>'
-                               r'[\+\-]*[0-9]*\.*[0-9]+E*[\+\-]*[0-9]*'
-                               r').*'),
-                    group_name='tot_cloud_h2o', log_file=log_str, units='kg/m**2')
-
-    figure_of_merit('Total rain water',
-                    fom_regex=(r'^\s*Total rain water.*=\s+'
-                               r'(?P<tot_rain_h2o>'
-                               r'[\+\-]*[0-9]*\.*[0-9]+E*[\+\-]*[0-9]*'
-                               r').*'),
-                    group_name='tot_rain_h2o', log_file=log_str, units='kg/m**2')
-
-    figure_of_merit('Total snow',
-                    fom_regex=(r'^\s*Total snow.*=\s+'
-                               r'(?P<tot_snow>'
-                               r'[\+\-]*[0-9]*\.*[0-9]+E*[\+\-]*[0-9]*'
-                               r').*'),
-                    group_name='tot_snow', log_file=log_str, units='kg/m**2')
-
-    figure_of_merit('Total graupel',
-                    fom_regex=(r'^\s*Total graupel.*=\s+'
-                               r'(?P<tot_graupel>'
-                               r'[\+\-]*[0-9]*\.*[0-9]+E*[\+\-]*[0-9]*'
-                               r').*'),
-                    group_name='tot_graupel', log_file=log_str, units='kg/m**2')
-
-    success_criteria('program_ended', mode='string',
-                     match=r'^\s+PROGRAM.*HAS ENDED\..*',
-                     file=log_str)
-=======
     """Define FV3 application via ufs-weather-model"""
 
     name = "ufs-weather-model"
@@ -134,16 +20,16 @@
 
     tags("nwp", "weather")
 
-    define_compiler("gcc9", spack_spec="gcc@9.3.0")
-
-    software_spec("ompi415", spack_spec="openmpi@4.1.5", compiler="gcc9")
-
-    software_spec("python39", spack_spec="python@3.9.15", compiler="gcc9")
-    software_spec("esmf", spack_spec="esmf@8.0.1", compiler="gcc9")
+    define_compiler("gcc9", pkg_spec="gcc@9.3.0")
+
+    software_spec("ompi415", pkg_spec="openmpi@4.1.5", compiler="gcc9")
+
+    software_spec("python39", pkg_spec="python@3.9.15", compiler="gcc9")
+    software_spec("esmf", pkg_spec="esmf@8.0.1", compiler="gcc9")
 
     software_spec(
         "ufs-weather-model",
-        spack_spec="ufs-weather-model@2.0.0 +avx2 +openmp",
+        pkg_spec="ufs-weather-model@2.0.0 +avx2 +openmp",
         compiler="gcc9",
     )
 
@@ -331,5 +217,4 @@
         mode="string",
         match=r"^\s+PROGRAM.*HAS ENDED\..*",
         file=log_str,
-    )
->>>>>>> cc7a83e7
+    )