--- conflicted
+++ resolved
@@ -11,41 +11,6 @@
 
 
 class Ior(SpackApplication):
-<<<<<<< HEAD
-    '''Define the IOR parallel IO benchmark. Also includes'''
-    name = 'ior'
-
-    maintainers('rfbgo')
-
-    tags('synthetic-benchmarks', 'IO')
-
-    define_compiler('gcc', pkg_spec='gcc')
-    software_spec('openmpi', pkg_spec='openmpi')
-    software_spec('ior', pkg_spec='ior', compiler='gcc')
-
-    required_package('ior')
-
-    workload('multi-file', executable='ior')
-
-    workload('single-file', executable='ior')
-
-    workload_variable('transfer-size', default='1m',
-                      description='Transfer Size',
-                      workloads=['multi-file', 'single-file'])
-    workload_variable('block-size', default='16m',
-                      description='Block Size',
-                      workloads=['multi-file', 'single-file'])
-    workload_variable('segment-count', default='16',
-                      description='Segment Count',
-                      workloads=['multi-file', 'single-file'])
-
-    workload_variable('iterations', default='1',
-                      description='Segment Count',
-                      workloads=['multi-file', 'single-file'])
-
-    executable(name='ior', template='ior -t {transfer-size} -b {block-size} -s {segment-count} -i {iterations}', use_mpi=True)
-    executable(name='ior-shared', template='{ior} -F', use_mpi=True)
-=======
     """Define the IOR parallel IO benchmark. Also includes"""
 
     name = "ior"
@@ -54,9 +19,9 @@
 
     tags("synthetic-benchmarks", "IO")
 
-    define_compiler("gcc", spack_spec="gcc")
-    software_spec("openmpi", spack_spec="openmpi")
-    software_spec("ior", spack_spec="ior", compiler="gcc")
+    define_compiler("gcc", pkg_spec="gcc")
+    software_spec("openmpi", pkg_spec="openmpi")
+    software_spec("ior", pkg_spec="ior", compiler="gcc")
 
     required_package("ior")
 
@@ -96,7 +61,6 @@
         use_mpi=True,
     )
     executable(name="ior-shared", template="{ior} -F", use_mpi=True)
->>>>>>> cc7a83e7
 
     # FOMS
     # Match per iteration output in the format:
