# Copyright 2022-2024 The Ramble Authors
#
# Licensed under the Apache License, Version 2.0 <LICENSE-APACHE or
# https://www.apache.org/licenses/LICENSE-2.0> or the MIT license
# <LICENSE-MIT or https://opensource.org/licenses/MIT>, at your
# option. This file may not be copied, modified, or distributed
# except according to those terms.

import os
from ramble.appkit import *
from ramble.expander import Expander


class Lulesh(SpackApplication):
<<<<<<< HEAD
    '''Define LULESH application'''
    name = 'LULESH'

    maintainers('douglasjacobsen')

    tags('proxy-app', 'mini-app')

    define_compiler('gcc13', pkg_spec='gcc@13.1.0')

    software_spec('impi2018',
                  pkg_spec='intel-mpi@2018.4.274')

    software_spec('lulesh',
                  pkg_spec='lulesh@2.0.3 +openmp',
                  compiler='gcc13')

    required_package('lulesh')

    executable('execute', 'lulesh2.0 {flags}', use_mpi=True)

    workload('standard', executables=['execute'])

    workload_variable('size_flag', default='',
                      description='Problem size in a single dimension. Real problem is size^3. Needs to be prefixed by -s',
                      workloads=['standard'])

    workload_variable('iteration_flag', default='',
                      description='Fixed number of iterations to perform. Needs to be prefixed by -i',
                      workloads=['standard'])

    workload_variable('flags', default='{size_flag} {iteration_flag}',
                      description='Flags to pass in to LULESH',
                      workloads=['standard'])

    log_str = os.path.join(Expander.expansion_str('experiment_run_dir'),
                           Expander.expansion_str('experiment_name') + '.out')

    figure_of_merit('Time', log_file=log_str,
                    fom_regex=r'\s*Elapsed time\s+=\s+(?P<time>[0-9]+\.[0-9]+).*',
                    group_name='time', units='s')

    figure_of_merit('FOM', log_file=log_str,
                    fom_regex=r'\s*FOM\s+=\s+(?P<fom>[0-9]+\.[0-9]+).*',
                    group_name='fom', units='z/s')

    figure_of_merit('Size', log_file=log_str,
                    fom_regex=r'\s*Problem size\s+=\s+(?P<size>[0-9]+)',
                    group_name='size', units='')

    figure_of_merit('Grind Time', log_file=log_str,
                    fom_regex=r'\s*Grind time \(us/z/c\)\s+=\s+(?P<grind>[0-9]+\.[0-9]+).*',
                    group_name='grind', units='s/element')

    figure_of_merit('NumTasks', log_file=log_str,
                    fom_regex=r'\s*MPI tasks\s+=\s+(?P<tasks>[0-9]+)',
                    group_name='tasks', units='')

    figure_of_merit('Iterations', log_file=log_str,
                    fom_regex=r'\s*Iteration count\s+=\s+(?P<iterations>[0-9]+)',
                    group_name='iterations', units='')
=======
    """Define LULESH application"""

    name = "LULESH"

    maintainers("douglasjacobsen")

    tags("proxy-app", "mini-app")

    define_compiler("gcc13", spack_spec="gcc@13.1.0")

    software_spec("impi2018", spack_spec="intel-mpi@2018.4.274")

    software_spec(
        "lulesh", spack_spec="lulesh@2.0.3 +openmp", compiler="gcc13"
    )

    required_package("lulesh")

    executable("execute", "lulesh2.0 {flags}", use_mpi=True)

    workload("standard", executables=["execute"])

    workload_variable(
        "size_flag",
        default="",
        description="Problem size in a single dimension. Real problem is size^3. Needs to be prefixed by -s",
        workloads=["standard"],
    )

    workload_variable(
        "iteration_flag",
        default="",
        description="Fixed number of iterations to perform. Needs to be prefixed by -i",
        workloads=["standard"],
    )

    workload_variable(
        "flags",
        default="{size_flag} {iteration_flag}",
        description="Flags to pass in to LULESH",
        workloads=["standard"],
    )

    log_str = os.path.join(
        Expander.expansion_str("experiment_run_dir"),
        Expander.expansion_str("experiment_name") + ".out",
    )

    figure_of_merit(
        "Time",
        log_file=log_str,
        fom_regex=r"\s*Elapsed time\s+=\s+(?P<time>[0-9]+\.[0-9]+).*",
        group_name="time",
        units="s",
    )

    figure_of_merit(
        "FOM",
        log_file=log_str,
        fom_regex=r"\s*FOM\s+=\s+(?P<fom>[0-9]+\.[0-9]+).*",
        group_name="fom",
        units="z/s",
    )

    figure_of_merit(
        "Size",
        log_file=log_str,
        fom_regex=r"\s*Problem size\s+=\s+(?P<size>[0-9]+)",
        group_name="size",
        units="",
    )

    figure_of_merit(
        "Grind Time",
        log_file=log_str,
        fom_regex=r"\s*Grind time \(us/z/c\)\s+=\s+(?P<grind>[0-9]+\.[0-9]+).*",
        group_name="grind",
        units="s/element",
    )

    figure_of_merit(
        "NumTasks",
        log_file=log_str,
        fom_regex=r"\s*MPI tasks\s+=\s+(?P<tasks>[0-9]+)",
        group_name="tasks",
        units="",
    )

    figure_of_merit(
        "Iterations",
        log_file=log_str,
        fom_regex=r"\s*Iteration count\s+=\s+(?P<iterations>[0-9]+)",
        group_name="iterations",
        units="",
    )
>>>>>>> cc7a83e7

    def _make_experiments(self, workspace, app_inst=None):
        """
        LULESH requires the number of ranks to be a cube root of an integer.

        Here we compute the closest integer equal to or larger than the target
        number of ranks.

        We also need to recompute the number of nodes, or the value of
        processes per node here too.
        """
        num_ranks = int(self.expander.expand_var_name("n_ranks"))

        cube_root = int(num_ranks ** (1.0 / 3.0))

        self.variables["n_ranks"] = cube_root**3

        super()._make_experiments(workspace)<|MERGE_RESOLUTION|>--- conflicted
+++ resolved
@@ -12,68 +12,6 @@
 
 
 class Lulesh(SpackApplication):
-<<<<<<< HEAD
-    '''Define LULESH application'''
-    name = 'LULESH'
-
-    maintainers('douglasjacobsen')
-
-    tags('proxy-app', 'mini-app')
-
-    define_compiler('gcc13', pkg_spec='gcc@13.1.0')
-
-    software_spec('impi2018',
-                  pkg_spec='intel-mpi@2018.4.274')
-
-    software_spec('lulesh',
-                  pkg_spec='lulesh@2.0.3 +openmp',
-                  compiler='gcc13')
-
-    required_package('lulesh')
-
-    executable('execute', 'lulesh2.0 {flags}', use_mpi=True)
-
-    workload('standard', executables=['execute'])
-
-    workload_variable('size_flag', default='',
-                      description='Problem size in a single dimension. Real problem is size^3. Needs to be prefixed by -s',
-                      workloads=['standard'])
-
-    workload_variable('iteration_flag', default='',
-                      description='Fixed number of iterations to perform. Needs to be prefixed by -i',
-                      workloads=['standard'])
-
-    workload_variable('flags', default='{size_flag} {iteration_flag}',
-                      description='Flags to pass in to LULESH',
-                      workloads=['standard'])
-
-    log_str = os.path.join(Expander.expansion_str('experiment_run_dir'),
-                           Expander.expansion_str('experiment_name') + '.out')
-
-    figure_of_merit('Time', log_file=log_str,
-                    fom_regex=r'\s*Elapsed time\s+=\s+(?P<time>[0-9]+\.[0-9]+).*',
-                    group_name='time', units='s')
-
-    figure_of_merit('FOM', log_file=log_str,
-                    fom_regex=r'\s*FOM\s+=\s+(?P<fom>[0-9]+\.[0-9]+).*',
-                    group_name='fom', units='z/s')
-
-    figure_of_merit('Size', log_file=log_str,
-                    fom_regex=r'\s*Problem size\s+=\s+(?P<size>[0-9]+)',
-                    group_name='size', units='')
-
-    figure_of_merit('Grind Time', log_file=log_str,
-                    fom_regex=r'\s*Grind time \(us/z/c\)\s+=\s+(?P<grind>[0-9]+\.[0-9]+).*',
-                    group_name='grind', units='s/element')
-
-    figure_of_merit('NumTasks', log_file=log_str,
-                    fom_regex=r'\s*MPI tasks\s+=\s+(?P<tasks>[0-9]+)',
-                    group_name='tasks', units='')
-
-    figure_of_merit('Iterations', log_file=log_str,
-                    fom_regex=r'\s*Iteration count\s+=\s+(?P<iterations>[0-9]+)',
-                    group_name='iterations', units='')
-=======
     """Define LULESH application"""
 
     name = "LULESH"
@@ -82,13 +20,11 @@
 
     tags("proxy-app", "mini-app")
 
-    define_compiler("gcc13", spack_spec="gcc@13.1.0")
+    define_compiler("gcc13", pkg_spec="gcc@13.1.0")
 
-    software_spec("impi2018", spack_spec="intel-mpi@2018.4.274")
+    software_spec("impi2018", pkg_spec="intel-mpi@2018.4.274")
 
-    software_spec(
-        "lulesh", spack_spec="lulesh@2.0.3 +openmp", compiler="gcc13"
-    )
+    software_spec("lulesh", pkg_spec="lulesh@2.0.3 +openmp", compiler="gcc13")
 
     required_package("lulesh")
 
@@ -169,7 +105,6 @@
         group_name="iterations",
         units="",
     )
->>>>>>> cc7a83e7
 
     def _make_experiments(self, workspace, app_inst=None):
         """
