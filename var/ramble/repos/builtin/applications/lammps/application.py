# Copyright 2022-2024 The Ramble Authors
#
# Licensed under the Apache License, Version 2.0 <LICENSE-APACHE or
# https://www.apache.org/licenses/LICENSE-2.0> or the MIT license
# <LICENSE-MIT or https://opensource.org/licenses/MIT>, at your
# option. This file may not be copied, modified, or distributed
# except according to those terms.

import os
from ramble.appkit import *


class Lammps(SpackApplication):
<<<<<<< HEAD
    '''Define LAMMPS application'''
    name = 'lammps'

    maintainers('douglasjacobsen')

    tags('molecular-dynamics')

    define_compiler('gcc9', pkg_spec='gcc@9.3.0')

    software_spec('impi2018', pkg_spec='intel-mpi@2018.4.274')

    software_spec('lammps',
                  pkg_spec='lammps@20220623.4 +opt+manybody+molecule+kspace+rigid+openmp+openmp-package+asphere+dpd-basic+dpd-meso+dpd-react+dpd-smooth',
                  compiler='gcc9')

    required_package('lammps')

    input_file('leonard-jones', url='https://www.lammps.org/inputs/in.lj.txt', expand=False,
               sha256='874b4c63b6fcbb6ede76522df19087acf2f49b6bc96794cf0aa3218c66ff7e06',
               description='Atomic fluid. 32k atoms. 100 timesteps. https://www.lammps.org/bench.html#lj')
    input_file('eam', url='https://www.lammps.org/inputs/in.eam.txt', expand=False,
               sha256='2fa09183c626c34570cc367384fe4c297ab153521adb3ea44ff7e265d451ad75',
               description='Cu metallic solid with embedded atom method potential. 32k atoms. https://www.lammps.org/bench.html#eam')
    input_file('polymer-chain-melt', url='https://www.lammps.org/inputs/in.chain.txt', expand=False,
               sha256='97676f19d2d791c42415698c354a18b26a3cbe4006cd2161cf8924415d9f7c82',
               description='Bead-spring polymer melt with 100-mer chains and FENE bonds. 32k atoms. 100 timesteps. https://www.lammps.org/bench.html#chain')
    input_file('chute', url='https://www.lammps.org/inputs/in.chute.txt', expand=False,
               sha256='91e1743cc39365b32757cfb3c76399f5ed8debad0b890cb36ee7bdf47d2dfd2d',
               description='Chute flow of packed granular particles with frictional history potential. 32k atoms. 100 timeteps. https://www.lammps.org/bench.html#chute')
    input_file('rhodo', url='https://www.lammps.org/inputs/in.rhodo.txt', expand=False,
               sha256='4b6cc70db1b8fe269c48b8e06749f144f400e9a4054bf180ac9b1b9a5a5bb07f',
               description='All-atom rhodopsin protein in solvated lipid bilayer with CHARMM force field, long-range Coulombics via PPPM (particle-particle particle mesh), SHAKE constraints. This model contains counter-ions and a reduced amount of water to make a 32K atom system. 32k atoms. 100 timesteps. https://www.lammps.org/bench.html#rhodo')

    input_file('lammps-stage', url='https://github.com/lammps/lammps/archive/refs/tags/stable_23Jun2022_update3.tar.gz',
               target_dir='{application_input_dir}/stable_23Jun2022_update3',
               description='Stage of lammps source from 20220623.3 release',
               sha256='8a276a01b50d37eecfe6eb36f420f354cde51936d20aca7944dea60d3c098c89')

    executable('copy', template=['cp {input_path} {experiment_run_dir}/input.txt'],
               use_mpi=False)
    executable('set-size',
               template=["sed -i -e 's/xx equal .*/xx equal {xx}/g' -i input.txt",
                         "sed -i -e 's/yy equal .*/yy equal {yy}/g' -i input.txt",
                         "sed -i -e 's/zz equal .*/zz equal {zz}/g' -i input.txt"],
               use_mpi=False)
    executable('set-timesteps',
               template=["sed 's/run.*[0-9]+/run\t\t{timesteps}/g' -i input.txt"],
               use_mpi=False)

    exec_path = os.path.join('{lammps}', 'bin', 'lmp')
    executable('execute', f'{exec_path}' + ' -i input.txt {lammps_flags}', use_mpi=True)
=======
    """Define LAMMPS application"""
>>>>>>> cc7a83e7

    name = "lammps"

    maintainers("douglasjacobsen")

    tags("molecular-dynamics")

    define_compiler("gcc9", spack_spec="gcc@9.3.0")

    software_spec("impi2018", spack_spec="intel-mpi@2018.4.274")

    software_spec(
        "lammps",
        spack_spec="lammps@20220623.4 +opt+manybody+molecule+kspace+rigid+openmp+openmp-package+asphere+dpd-basic+dpd-meso+dpd-react+dpd-smooth",
        compiler="gcc9",
    )

    required_package("lammps")

    input_file(
        "leonard-jones",
        url="https://www.lammps.org/inputs/in.lj.txt",
        expand=False,
        sha256="874b4c63b6fcbb6ede76522df19087acf2f49b6bc96794cf0aa3218c66ff7e06",
        description="Atomic fluid. 32k atoms. 100 timesteps. https://www.lammps.org/bench.html#lj",
    )
    input_file(
        "eam",
        url="https://www.lammps.org/inputs/in.eam.txt",
        expand=False,
        sha256="2fa09183c626c34570cc367384fe4c297ab153521adb3ea44ff7e265d451ad75",
        description="Cu metallic solid with embedded atom method potential. 32k atoms. https://www.lammps.org/bench.html#eam",
    )
    input_file(
        "polymer-chain-melt",
        url="https://www.lammps.org/inputs/in.chain.txt",
        expand=False,
        sha256="97676f19d2d791c42415698c354a18b26a3cbe4006cd2161cf8924415d9f7c82",
        description="Bead-spring polymer melt with 100-mer chains and FENE bonds. 32k atoms. 100 timesteps. https://www.lammps.org/bench.html#chain",
    )
    input_file(
        "chute",
        url="https://www.lammps.org/inputs/in.chute.txt",
        expand=False,
        sha256="91e1743cc39365b32757cfb3c76399f5ed8debad0b890cb36ee7bdf47d2dfd2d",
        description="Chute flow of packed granular particles with frictional history potential. 32k atoms. 100 timeteps. https://www.lammps.org/bench.html#chute",
    )
    input_file(
        "rhodo",
        url="https://www.lammps.org/inputs/in.rhodo.txt",
        expand=False,
        sha256="4b6cc70db1b8fe269c48b8e06749f144f400e9a4054bf180ac9b1b9a5a5bb07f",
        description="All-atom rhodopsin protein in solvated lipid bilayer with CHARMM force field, long-range Coulombics via PPPM (particle-particle particle mesh), SHAKE constraints. This model contains counter-ions and a reduced amount of water to make a 32K atom system. 32k atoms. 100 timesteps. https://www.lammps.org/bench.html#rhodo",
    )

    input_file(
        "lammps-stage",
        url="https://github.com/lammps/lammps/archive/refs/tags/stable_23Jun2022_update3.tar.gz",
        target_dir="{application_input_dir}/stable_23Jun2022_update3",
        description="Stage of lammps source from 20220623.3 release",
        sha256="8a276a01b50d37eecfe6eb36f420f354cde51936d20aca7944dea60d3c098c89",
    )

    executable(
        "copy",
        template=["cp {input_path} {experiment_run_dir}/input.txt"],
        use_mpi=False,
    )
    executable(
        "set-size",
        template=[
            "sed -i -e 's/xx equal .*/xx equal {xx}/g' -i input.txt",
            "sed -i -e 's/yy equal .*/yy equal {yy}/g' -i input.txt",
            "sed -i -e 's/zz equal .*/zz equal {zz}/g' -i input.txt",
        ],
        use_mpi=False,
    )
    executable(
        "set-timesteps",
        template=["sed 's/run.*[0-9]+/run\t\t{timesteps}/g' -i input.txt"],
        use_mpi=False,
    )

    exec_path = os.path.join("{lammps}", "bin", "lmp")
    executable(
        "execute",
        f"{exec_path}" + " -i input.txt {lammps_flags}",
        use_mpi=True,
    )

    executable(
        "set-data-path",
        template=[
            r"sed 's|data\.|"
            + os.path.join("{lammps-stage}", "bench", "data.")
            + "|g' -i input.txt"
        ],
        use_mpi=False,
    )

    workload(
        "lj",
        executables=["copy", "set-size", "set-timesteps", "execute"],
        input="leonard-jones",
    )
    workload(
        "eam",
        executables=["copy", "set-size", "set-timesteps", "execute"],
        input="eam",
    )
    workload(
        "chain",
        executables=["copy", "set-timesteps", "set-data-path", "execute"],
        inputs=["polymer-chain-melt", "lammps-stage"],
    )
    workload(
        "chute",
        executables=["copy", "set-timesteps", "execute"],
        input="chute",
    )
    workload(
        "rhodo",
        executables=["copy", "set-timesteps", "set-data-path", "execute"],
        inputs=["rhodo", "lammps-stage"],
    )

    workload_variable(
        "xx",
        default="20*$x",
        description="Number of atoms in the x direction",
        workloads=["lj", "eam"],
    )
    workload_variable(
        "yy",
        default="20*$y",
        description="Number of atoms in the y direction",
        workloads=["lj", "eam"],
    )
    workload_variable(
        "zz",
        default="20*$z",
        description="Number of atoms in the z direction",
        workloads=["lj", "eam"],
    )
    workload_variable(
        "timesteps",
        default="100",
        description="Number of timesteps",
        workloads=["lj", "eam", "chain", "chute", "rhodo"],
    )

    workload_variable(
        "input_path",
        default="{workload_input_dir}/in.{workload_name}.txt",
        description="Path for the workload input file.",
        workloads=["lj", "eam", "chain", "chute", "rhodo"],
    )

    workload_variable(
        "lammps_flags",
        default="",
        description="Additional execution flags for lammps",
        workloads=["lj", "eam", "chain", "chute", "rhodo"],
    )

    intel_wl_names = [
        "airebo",
        "dpd",
        "eam",
        "lc",
        "lj",
        "rhodo",
        "sw",
        "tersoff",
        "water",
    ]

    executable(
        "change-root",
        template=[
            "sed 's|${root}|{lammps-stage}" + os.path.sep + "|g' -i input.txt"
        ],
        use_mpi=False,
    )
    intel_test_path = os.path.join("{lammps-stage}", "src", "INTEL", "TEST")
    executable(
        "copy-cube",
        template=[
            "cp "
            + os.path.join(intel_test_path, "mW*.data")
            + " {experiment_run_dir}"
            + os.path.sep
            + "."
            "cp "
            + os.path.join(intel_test_path, "mW.sw")
            + " {experiment_run_dir}"
            + os.path.sep
            + "."
        ],
        use_mpi=False,
    )

    for wl_name in intel_wl_names:
        workload_name = f"intel.{wl_name}"
        if wl_name in ["water"]:
            workload(
                workload_name,
                executables=["copy", "copy-cube", "change-root", "execute"],
                inputs=["lammps-stage"],
            )
        elif wl_name in ["rhodo", "chain"]:
            workload(
                workload_name,
                executables=[
                    "copy",
                    "set-data-path",
                    "change-root",
                    "execute",
                ],
                inputs=["lammps-stage"],
            )
        else:
            workload(
                workload_name,
                executables=["copy", "change-root", "execute"],
                inputs=["lammps-stage"],
            )

        workload_variable(
            "input_path",
            default=os.path.join(f"{intel_test_path}", f"in.{workload_name}"),
            description=f"Path to input file for {workload_name} workload",
            workloads=[workload_name],
        )

        workload_variable(
            "lammps_flags",
            default="",
            description="Additional execution flags for lammps",
            workloads=[workload_name],
        )

    intel_test_path = os.path.join(
        "{lammps-stage}", "examples", "reaxff", "HNS"
    )
    executable(
        "copy-contents",
        template=[
            "cp {input_path}/* {experiment_run_dir}/.",
            "cp {input_file} input.txt",
        ],
        use_mpi=False,
    )

    workload(
        "hns-reaxff",
        executables=["copy-contents", "set-timesteps", "execute"],
        inputs=["lammps-stage"],
    )

    workload_variable(
        "input_file",
        default="in.reaxc.hns",
        description="hns-reaxff input file name",
        workloads=["hns-reaxff"],
    )
    workload_variable(
        "input_path",
        default=os.path.join(f"{intel_test_path}"),
        description="Path to input directory for hns-reaxff workload",
        workloads=["hns-reaxff"],
    )
    workload_variable(
        "lammps_flags",
        default="",
        description="Additional execution flags for lammps",
        workloads=["hns-reaxff"],
    )

    success_criteria(
        "walltime",
        mode="string",
        match=r"\s*Total wall time",
        file="{log_file}",
    )

    figure_of_merit(
        "Total wall time",
        fom_regex=r"Total wall time.*\s+(?P<walltime>[0-9:]+)",
        group_name="walltime",
        units="",
    )
    figure_of_merit(
        "Nanoseconds per day",
        fom_regex=r"Performance.*\s+(?P<nspd>[0-9\.]+) (ns|tau)/day",
        group_name="nspd",
        units="ns/day",
    )
    figure_of_merit(
        "Hours per nanosecond",
        fom_regex=r"Performance.*\s+(?P<hpns>[0-9\.]+) hours/ns",
        group_name="hpns",
        units="timesteps/s",
    )
    figure_of_merit(
        "Timesteps per second",
        fom_regex=r"Performance.*\s+(?P<tsps>[0-9\.]+) timesteps/s",
        group_name="tsps",
        units="hours/ns",
    )<|MERGE_RESOLUTION|>--- conflicted
+++ resolved
@@ -11,61 +11,7 @@
 
 
 class Lammps(SpackApplication):
-<<<<<<< HEAD
-    '''Define LAMMPS application'''
-    name = 'lammps'
-
-    maintainers('douglasjacobsen')
-
-    tags('molecular-dynamics')
-
-    define_compiler('gcc9', pkg_spec='gcc@9.3.0')
-
-    software_spec('impi2018', pkg_spec='intel-mpi@2018.4.274')
-
-    software_spec('lammps',
-                  pkg_spec='lammps@20220623.4 +opt+manybody+molecule+kspace+rigid+openmp+openmp-package+asphere+dpd-basic+dpd-meso+dpd-react+dpd-smooth',
-                  compiler='gcc9')
-
-    required_package('lammps')
-
-    input_file('leonard-jones', url='https://www.lammps.org/inputs/in.lj.txt', expand=False,
-               sha256='874b4c63b6fcbb6ede76522df19087acf2f49b6bc96794cf0aa3218c66ff7e06',
-               description='Atomic fluid. 32k atoms. 100 timesteps. https://www.lammps.org/bench.html#lj')
-    input_file('eam', url='https://www.lammps.org/inputs/in.eam.txt', expand=False,
-               sha256='2fa09183c626c34570cc367384fe4c297ab153521adb3ea44ff7e265d451ad75',
-               description='Cu metallic solid with embedded atom method potential. 32k atoms. https://www.lammps.org/bench.html#eam')
-    input_file('polymer-chain-melt', url='https://www.lammps.org/inputs/in.chain.txt', expand=False,
-               sha256='97676f19d2d791c42415698c354a18b26a3cbe4006cd2161cf8924415d9f7c82',
-               description='Bead-spring polymer melt with 100-mer chains and FENE bonds. 32k atoms. 100 timesteps. https://www.lammps.org/bench.html#chain')
-    input_file('chute', url='https://www.lammps.org/inputs/in.chute.txt', expand=False,
-               sha256='91e1743cc39365b32757cfb3c76399f5ed8debad0b890cb36ee7bdf47d2dfd2d',
-               description='Chute flow of packed granular particles with frictional history potential. 32k atoms. 100 timeteps. https://www.lammps.org/bench.html#chute')
-    input_file('rhodo', url='https://www.lammps.org/inputs/in.rhodo.txt', expand=False,
-               sha256='4b6cc70db1b8fe269c48b8e06749f144f400e9a4054bf180ac9b1b9a5a5bb07f',
-               description='All-atom rhodopsin protein in solvated lipid bilayer with CHARMM force field, long-range Coulombics via PPPM (particle-particle particle mesh), SHAKE constraints. This model contains counter-ions and a reduced amount of water to make a 32K atom system. 32k atoms. 100 timesteps. https://www.lammps.org/bench.html#rhodo')
-
-    input_file('lammps-stage', url='https://github.com/lammps/lammps/archive/refs/tags/stable_23Jun2022_update3.tar.gz',
-               target_dir='{application_input_dir}/stable_23Jun2022_update3',
-               description='Stage of lammps source from 20220623.3 release',
-               sha256='8a276a01b50d37eecfe6eb36f420f354cde51936d20aca7944dea60d3c098c89')
-
-    executable('copy', template=['cp {input_path} {experiment_run_dir}/input.txt'],
-               use_mpi=False)
-    executable('set-size',
-               template=["sed -i -e 's/xx equal .*/xx equal {xx}/g' -i input.txt",
-                         "sed -i -e 's/yy equal .*/yy equal {yy}/g' -i input.txt",
-                         "sed -i -e 's/zz equal .*/zz equal {zz}/g' -i input.txt"],
-               use_mpi=False)
-    executable('set-timesteps',
-               template=["sed 's/run.*[0-9]+/run\t\t{timesteps}/g' -i input.txt"],
-               use_mpi=False)
-
-    exec_path = os.path.join('{lammps}', 'bin', 'lmp')
-    executable('execute', f'{exec_path}' + ' -i input.txt {lammps_flags}', use_mpi=True)
-=======
     """Define LAMMPS application"""
->>>>>>> cc7a83e7
 
     name = "lammps"
 
@@ -73,13 +19,13 @@
 
     tags("molecular-dynamics")
 
-    define_compiler("gcc9", spack_spec="gcc@9.3.0")
-
-    software_spec("impi2018", spack_spec="intel-mpi@2018.4.274")
+    define_compiler("gcc9", pkg_spec="gcc@9.3.0")
+
+    software_spec("impi2018", pkg_spec="intel-mpi@2018.4.274")
 
     software_spec(
         "lammps",
-        spack_spec="lammps@20220623.4 +opt+manybody+molecule+kspace+rigid+openmp+openmp-package+asphere+dpd-basic+dpd-meso+dpd-react+dpd-smooth",
+        pkg_spec="lammps@20220623.4 +opt+manybody+molecule+kspace+rigid+openmp+openmp-package+asphere+dpd-basic+dpd-meso+dpd-react+dpd-smooth",
         compiler="gcc9",
     )
 
