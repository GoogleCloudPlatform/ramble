--- conflicted
+++ resolved
@@ -12,91 +12,6 @@
 
 
 class Wrfv4(SpackApplication):
-<<<<<<< HEAD
-    '''Define Wrf version 4 application'''
-    name = 'wrfv4'
-
-    maintainers('douglasjacobsen')
-
-    tags('nwp', 'weather')
-
-    define_compiler('gcc9', pkg_spec='gcc@9.3.0')
-
-    software_spec('intel-mpi', pkg_spec="intel-mpi@2018.4.274",
-                  compiler='gcc9')
-
-    software_spec('wrfv4',
-                  pkg_spec="wrf@4.2 build_type=dm+sm compile_type=em_real nesting=basic ~chem ~pnetcdf",
-                  compiler='gcc9')
-
-    required_package('wrf')
-
-    input_file('CONUS_2p5km', url='https://www2.mmm.ucar.edu/wrf/users/benchmark/v422/v42_bench_conus2.5km.tar.gz',
-               sha256='dcae9965d1873c1c1e34e21ad653179783302b9a13528ac10fab092b998578f6',
-               description='2.5 km resolution mesh of the continental United States.')
-
-    input_file('CONUS_12km', url='https://www2.mmm.ucar.edu/wrf/users/benchmark/v422/v42_bench_conus12km.tar.gz',
-               sha256='6a0e87e3401efddc50539e71e5437fd7a5af9228b64cd4837e739737c3706fc3',
-               description='12 km resolution mesh of the continental United States.')
-
-    executable('cleanup', 'rm -f rsl.* wrfout*', use_mpi=False, output_capture=OUTPUT_CAPTURE.ALL)
-    executable('copy', template=['cp -R {input_path}/* {experiment_run_dir}/.',
-                                 'ln -s {wrf}/run/* {experiment_run_dir}/.'],
-               use_mpi=False, output_capture=OUTPUT_CAPTURE.ALL)
-    executable('fix_12km',
-               template=[
-                   "sed -i -e 's/ start_hour.*/ start_hour                          = 23,/g' namelist.input",
-                   "sed -i -e 's/ restart .*/ restart                             = .true.,/g' namelist.input"
-               ], use_mpi=False, output_capture=OUTPUT_CAPTURE.ALL)
-    executable('execute', 'wrf.exe', use_mpi=True)
-
-    workload('CONUS_2p5km', executables=['cleanup', 'copy', 'execute'],
-             input='CONUS_2p5km')
-
-    workload('CONUS_12km', executables=['cleanup', 'copy', 'fix_12km', 'execute'],
-             input='CONUS_12km')
-
-    workload_variable('input_path', default='{CONUS_12km}',
-                      description='Path for CONUS 12km inputs.',
-                      workloads=['CONUS_12km'])
-
-    workload_variable('input_path', default='{CONUS_2p5km}',
-                      description='Path for CONUS 2.5km inputs.',
-                      workloads=['CONUS_2p5km'])
-
-    log_str = os.path.join(Expander.expansion_str('experiment_run_dir'),
-                           'stats.out')
-
-    figure_of_merit('Average Timestep Time', log_file=log_str,
-                    fom_regex=r'Average time:\s+(?P<avg_time>[0-9]+\.[0-9]*).*',
-                    group_name='avg_time', units='s')
-
-    figure_of_merit('Cumulative Timestep Time', log_file=log_str,
-                    fom_regex=r'Cumulative time:\s+(?P<total_time>[0-9]+\.[0-9]*).*',
-                    group_name='total_time', units='s')
-
-    figure_of_merit('Minimum Timestep Time', log_file=log_str,
-                    fom_regex=r'Min time:\s+(?P<min_time>[0-9]+\.[0-9]*).*',
-                    group_name='min_time', units='s')
-
-    figure_of_merit('Maximum Timestep Time', log_file=log_str,
-                    fom_regex=r'Max time:\s+(?P<max_time>[0-9]+\.[0-9]*).*',
-                    group_name='max_time', units='s')
-
-    figure_of_merit('Number of timesteps', log_file=log_str,
-                    fom_regex=r'Number of times:\s+(?P<count>[0-9]+)',
-                    group_name='count', units='')
-
-    figure_of_merit('Avg. Max Ratio Time', log_file=log_str,
-                    fom_regex=r'Avg time / Max time:\s+(?P<avg_max_ratio>[0-9]+\.[0-9]*).*',
-                    group_name='avg_max_ratio', units='')
-
-    success_criteria('Complete', mode='string', match=r'.*wrf: SUCCESS COMPLETE WRF.*',
-                     file='{experiment_run_dir}/rsl.out.0000')
-
-    archive_pattern('{experiment_run_dir}/rsl.out.*')
-    archive_pattern('{experiment_run_dir}/rsl.error.*')
-=======
     """Define Wrf version 4 application"""
 
     name = "wrfv4"
@@ -105,15 +20,15 @@
 
     tags("nwp", "weather")
 
-    define_compiler("gcc9", spack_spec="gcc@9.3.0")
+    define_compiler("gcc9", pkg_spec="gcc@9.3.0")
 
     software_spec(
-        "intel-mpi", spack_spec="intel-mpi@2018.4.274", compiler="gcc9"
+        "intel-mpi", pkg_spec="intel-mpi@2018.4.274", compiler="gcc9"
     )
 
     software_spec(
         "wrfv4",
-        spack_spec="wrf@4.2 build_type=dm+sm compile_type=em_real nesting=basic ~chem ~pnetcdf",
+        pkg_spec="wrf@4.2 build_type=dm+sm compile_type=em_real nesting=basic ~chem ~pnetcdf",
         compiler="gcc9",
     )
 
@@ -246,7 +161,6 @@
 
     archive_pattern("{experiment_run_dir}/rsl.out.*")
     archive_pattern("{experiment_run_dir}/rsl.error.*")
->>>>>>> cc7a83e7
 
     def _analyze_experiments(self, workspace, app_inst=None):
         import glob
